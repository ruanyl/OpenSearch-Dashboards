--- conflicted
+++ resolved
@@ -1,7 +1,3 @@
-<<<<<<< HEAD
-import { common, defaultFindTimeout, remote, headerPage } from '../';
-=======
->>>>>>> b86d7804
 
 import {
   defaultFindTimeout,
@@ -271,30 +267,21 @@
     .type(newValue);
   }
 
-<<<<<<< HEAD
-    clickGo: function clickGo() {
-      return this.remote
-      .setFindTimeout(defaultFindTimeout)
-      .findByCssSelector('.btn-success')
-      .click()
-      .then(function () {
-        return headerPage.getSpinnerDone();
-      });
-    },
-=======
   setNumericInterval(newValue) {
     return this.remote
     .setFindTimeout(defaultFindTimeout)
     .findByCssSelector('input[name="interval"]')
     .type(newValue);
   }
->>>>>>> b86d7804
 
   clickGo() {
     return this.remote
     .setFindTimeout(defaultFindTimeout)
     .findByCssSelector('.btn-success')
-    .click();
+    .click()
+    .then(function () {
+      return PageObjects.headerPage.getSpinnerDone();
+    });
   }
 
 
@@ -328,6 +315,9 @@
       .setFindTimeout(defaultFindTimeout)
       .findByCssSelector('.config button[type="submit"]')
       .click();
+    })
+    .then(function () {
+      return PageObjects.headerPage.getSpinnerDone();
     })
     // verify that green message at the top of the page.
     // it's only there for about 5 seconds
@@ -336,26 +326,8 @@
       return PageObjects.common.try(function tryingForTime() {
         return self.remote
         .setFindTimeout(defaultFindTimeout)
-<<<<<<< HEAD
-        .findByLinkText(vizName)
-        .click();
-      })
-      .then(function () {
-        return headerPage.getSpinnerDone();
-      });
-    },
-
-    // this starts by clicking the Load Saved Viz button, not from the
-    // bottom half of the "Create a new visualization      Step 1" page
-    loadSavedVisualization: function loadSavedVisualization(vizName) {
-      var self = this;
-      return this.clickLoadSavedVisButton()
-      .then(function filterVisualization() {
-        return self.openSavedVisualization(vizName);
-=======
         .findByCssSelector('kbn-truncated.toast-message.ng-isolate-scope')
         .getVisibleText();
->>>>>>> b86d7804
       });
     });
   }
