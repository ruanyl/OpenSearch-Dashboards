name: Run cypress tests

# trigger on every PR for all branches
on:
  pull_request:
    branches: [ '**' ]
    paths-ignore:
      - '**/*.md'
  workflow_dispatch:
    inputs:
      test_repo:
        description: 'Cypress test repo'
        default: 'opensearch-project/opensearch-dashboards-functional-test'
        required: true
        type: string
      test_branch:
        description: 'Cypress test branch (default: source branch)'
        required: false
        type: string
      specs:
        description: 'Tests to run (default: osd:ciGroup)'
        required: false
        type: string
      pr_number:
        description: 'PR Number (optional)'
        required: false
        type: number

env:
  TEST_REPO: ${{ inputs.test_repo != '' && inputs.test_repo || 'opensearch-project/opensearch-dashboards-functional-test' }}
  TEST_BRANCH: "${{ inputs.test_branch != '' && inputs.test_branch || github.base_ref }}"
  FTR_PATH: 'ftr'
  START_CMD: 'node ../scripts/opensearch_dashboards --dev --no-base-path --no-watch --savedObjects.maxImportPayloadBytes=10485760 --server.maxPayloadBytes=1759977 --logging.json=false --data.search.aggs.shardDelay.enabled=true'
  OPENSEARCH_SNAPSHOT_CMD: 'node ../scripts/opensearch snapshot -E cluster.routing.allocation.disk.threshold_enabled=false'
  CYPRESS_BROWSER: 'chromium'
  CYPRESS_VISBUILDER_ENABLED: true
  CYPRESS_DATASOURCE_MANAGEMENT_ENABLED: false
  OSD_SNAPSHOT_SKIP_VERIFY_CHECKSUM: true
  NODE_OPTIONS: '--max-old-space-size=6144 --dns-result-order=ipv4first'
  COMMENT_TAG: '[MANUAL CYPRESS TEST RUN RESULTS]'
  COMMENT_SUCCESS_MSG: ':white_check_mark: Cypress test run succeeded!'
  COMMENT_FAILURE_MSG: ':x: Cypress test run failed!'

jobs:
  cypress-tests:
<<<<<<< HEAD
    runs-on: arc-runner-set
=======
    runs-on: ubuntu-latest
    strategy:
      fail-fast: false
      matrix:
          group: [1, 2, 3, 4, 5, 6, 7, 8, 9]
>>>>>>> eff7cb55
    container:
      image: docker://opensearchstaging/ci-runner:ci-runner-rockylinux8-opensearch-dashboards-integtest-v2
      options: --user 1001
    env:
      # prevents extra Cypress installation progress messages
      CI: 1
      # avoid warnings like "tput: No value for $TERM and no -T specified"
      TERM: xterm
    name: Run cypress tests (osd:ciGroup${{ matrix.group }})
    steps:
      - name: Get source information from PR number
        if: ${{ github.event_name == 'workflow_dispatch' && inputs.pr_number != '' }}
        id: get_pr_info
        uses: actions/github-script@v6
        with:
          script: |
            const { data: result } = await github.rest.pulls.get({
              owner: context.repo.owner,
              repo: context.repo.repo,
              pull_number: ${{ inputs.pr_number }}
            });
            core.setOutput('head_name', result.head.repo.full_name);
            core.setOutput('head_ref', result.head.ref);

      - name: Set source repo from PR number
        if: ${{ github.event_name == 'workflow_dispatch' && inputs.pr_number != '' }}
        run: |
          echo "SOURCE_REPO=${{ steps.get_pr_info.outputs.head_name }}" >> $GITHUB_ENV
          echo "SOURCE_BRANCH=${{ steps.get_pr_info.outputs.head_ref }}" >> $GITHUB_ENV

      - name: Checkout code
        uses: actions/checkout@v2
        with:
          repository: ${{ env.SOURCE_REPO }}
          ref: '${{ env.SOURCE_BRANCH }}'

      - name: Setup Node
        uses: actions/setup-node@v2
        with:
          node-version-file: '.nvmrc'
          registry-url: 'https://registry.npmjs.org'

      - name: Setup Yarn
        run: |
          npm uninstall -g yarn
          npm i -g yarn@1.22.10

      - name: Run bootstrap
        run: yarn osd bootstrap

      - name: Build plugins
        run: node scripts/build_opensearch_dashboards_platform_plugins --no-examples --workers 12

      - name: Checkout
        uses: actions/checkout@v2
        with:
          path: ${{ env.FTR_PATH }}
<<<<<<< HEAD
          repository: opensearch-project/opensearch-dashboards-functional-test
          # revert this to '${{ github.base_ref }}'
          ref: 'workspace'
=======
          repository: ${{ env.TEST_REPO }}
          ref: '${{ env.TEST_BRANCH }}'

      - name: Setup spec files by input
        if: ${{ inputs.specs != '' }}
        run: |
          echo "SPEC=${{ inputs.specs }}" >> $GITHUB_ENV

      - name: Setup spec files
        if: ${{ inputs.specs == '' }}
        working-directory: ${{ env.FTR_PATH }}
        shell: bash
        run: |
          IFS="," read -a SPEC_ARRAY <<< $(yarn --silent osd:ciGroup${{ matrix.group }})
          FORMATTED_SPEC=''
          for i in "${SPEC_ARRAY[@]}"; do
            FORMATTED_SPEC+="cypress/integration/core-opensearch-dashboards/opensearch-dashboards/${i},"
          done
          echo "SPEC=${FORMATTED_SPEC}" >> $GITHUB_ENV
>>>>>>> eff7cb55

      - name: Get Cypress version
        id: cypress_version
        run: |
          echo "name=cypress_version::$(cat ./${{ env.FTR_PATH }}/package.json | jq '.devDependencies.cypress' | tr -d '"')" >> $GITHUB_OUTPUT

      - name: Cache Cypress
        id: cache-cypress
        uses: actions/cache@v1
        with:
          path: ~/.cache/Cypress
          key: cypress-cache-v2-${{ runner.os }}-${{ hashFiles('**/package.json') }}
        env:
          CYPRESS_INSTALL_BINARY: ${{ steps.cypress_version.outputs.cypress_version }}
      - run: npx cypress cache list
      - run: npx cypress cache path

      - name: Run tests
        uses: cypress-io/github-action@v2
        with:
          working-directory: ${{ env.FTR_PATH }}
          start: ${{ env.OPENSEARCH_SNAPSHOT_CMD }}, ${{ env.START_CMD }}
          wait-on: 'http://localhost:9200, http://localhost:5601'
          command: yarn cypress:run-without-security --browser ${{ env.CYPRESS_BROWSER }} --spec ${{ env.SPEC }}

      # Screenshots are only captured on failure, will change this once we do visual regression tests
      - uses: actions/upload-artifact@v3
        if: failure()
        with:
          name: ftr-cypress-screenshots
          path: ${{ env.FTR_PATH }}/cypress/screenshots
          retention-days: 1

      - uses: actions/upload-artifact@v3
        if: always()
        with:
          name: ftr-cypress-videos
          path: ${{ env.FTR_PATH }}/cypress/videos
          retention-days: 1

      - uses: actions/upload-artifact@v3
        if: always()
        with:
          name: ftr-cypress-results
          path: ${{ env.FTR_PATH }}/cypress/results
          retention-days: 1

  add-comment:
    needs: [cypress-tests]
    if: ${{ always() && github.event_name == 'workflow_dispatch' && inputs.pr_number != '' }}
    permissions:
      pull-requests: write
    runs-on: ubuntu-latest
    steps:
      - name: Find Comment
        uses: peter-evans/find-comment@v2
        id: fc
        with:
          issue-number: ${{ inputs.pr_number }}
          comment-author: 'github-actions[bot]'
          body-includes: "${{ env.COMMENT_TAG }}"

      - name: Add comment on the PR
        uses: peter-evans/create-or-update-comment@v3
        with:
          comment-id: ${{ steps.fc.outputs.comment-id }}
          issue-number: ${{ inputs.pr_number }}
          body: |
            ### ${{ env.COMMENT_TAG }}

            #### ${{ needs.cypress-tests.result == 'success' && env.COMMENT_SUCCESS_MSG || env.COMMENT_FAILURE_MSG }}

            #### Inputs:
            ```
            Test repo: '${{ env.TEST_REPO }}'
            Test branch: '${{ env.TEST_BRANCH }}'

            Test spec:
            '${{ env.SPEC }}'
            ```

            #### Link to results: 
            ${{ github.server_url }}/${{ github.repository }}/actions/runs/${{ github.run_id }}
          edit-mode: replace<|MERGE_RESOLUTION|>--- conflicted
+++ resolved
@@ -3,7 +3,7 @@
 # trigger on every PR for all branches
 on:
   pull_request:
-    branches: [ '**' ]
+    branches: ['**']
     paths-ignore:
       - '**/*.md'
   workflow_dispatch:
@@ -15,6 +15,8 @@
         type: string
       test_branch:
         description: 'Cypress test branch (default: source branch)'
+        # remove this default value
+        default: 'workspace'
         required: false
         type: string
       specs:
@@ -43,15 +45,11 @@
 
 jobs:
   cypress-tests:
-<<<<<<< HEAD
     runs-on: arc-runner-set
-=======
-    runs-on: ubuntu-latest
     strategy:
       fail-fast: false
       matrix:
-          group: [1, 2, 3, 4, 5, 6, 7, 8, 9]
->>>>>>> eff7cb55
+        group: [1, 2, 3, 4, 5, 6, 7, 8, 9]
     container:
       image: docker://opensearchstaging/ci-runner:ci-runner-rockylinux8-opensearch-dashboards-integtest-v2
       options: --user 1001
@@ -109,11 +107,6 @@
         uses: actions/checkout@v2
         with:
           path: ${{ env.FTR_PATH }}
-<<<<<<< HEAD
-          repository: opensearch-project/opensearch-dashboards-functional-test
-          # revert this to '${{ github.base_ref }}'
-          ref: 'workspace'
-=======
           repository: ${{ env.TEST_REPO }}
           ref: '${{ env.TEST_BRANCH }}'
 
@@ -133,7 +126,6 @@
             FORMATTED_SPEC+="cypress/integration/core-opensearch-dashboards/opensearch-dashboards/${i},"
           done
           echo "SPEC=${FORMATTED_SPEC}" >> $GITHUB_ENV
->>>>>>> eff7cb55
 
       - name: Get Cypress version
         id: cypress_version
@@ -194,7 +186,7 @@
         with:
           issue-number: ${{ inputs.pr_number }}
           comment-author: 'github-actions[bot]'
-          body-includes: "${{ env.COMMENT_TAG }}"
+          body-includes: '${{ env.COMMENT_TAG }}'
 
       - name: Add comment on the PR
         uses: peter-evans/create-or-update-comment@v3
@@ -215,6 +207,6 @@
             '${{ env.SPEC }}'
             ```
 
-            #### Link to results: 
+            #### Link to results:
             ${{ github.server_url }}/${{ github.repository }}/actions/runs/${{ github.run_id }}
           edit-mode: replace