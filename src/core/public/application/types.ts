--- conflicted
+++ resolved
@@ -253,14 +253,6 @@
   exactRoute?: boolean;
 
   /**
-<<<<<<< HEAD
-   * The feature group of workspace, won't be displayed as feature if feature set is ADMIN.
-   */
-  featureGroup?: Array<'WORKSPACE' | 'ADMIN'>;
-
-  /**
-=======
->>>>>>> e14f6964
    * The dependencies of one application, required feature will be automatic select and can't
    * be unselect in the workspace configuration.
    */
