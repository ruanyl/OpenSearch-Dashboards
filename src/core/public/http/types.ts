--- conflicted
+++ resolved
@@ -115,11 +115,7 @@
   /**
    * Prepends `path` with the basePath + workspace.
    */
-<<<<<<< HEAD
-  prepend: (url: string, withoutWorkspace?: boolean) => string;
-=======
   prepend: (url: string, prependOptions?: PrependOptions) => string;
->>>>>>> 84fee6ab
 
   /**
    * Removes the prepended basePath + workspace from the `path`.
