--- conflicted
+++ resolved
@@ -98,14 +98,11 @@
   get: () => string;
 
   /**
-<<<<<<< HEAD
-=======
    * Gets the `basePath
    */
   getBasePath: () => string;
 
   /**
->>>>>>> 05fd6f62
    * Prepends `path` with the basePath + workspace.
    */
   prepend: (url: string) => string;
