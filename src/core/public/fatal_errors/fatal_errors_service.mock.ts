/*
 * SPDX-License-Identifier: Apache-2.0
 *
 * The OpenSearch Contributors require contributions made to
 * this file be licensed under the Apache-2.0 license or a
 * compatible open source license.
 *
 * Any modifications Copyright OpenSearch Contributors. See
 * GitHub history for details.
 */

/*
 * Licensed to Elasticsearch B.V. under one or more contributor
 * license agreements. See the NOTICE file distributed with
 * this work for additional information regarding copyright
 * ownership. Elasticsearch B.V. licenses this file to you under
 * the Apache License, Version 2.0 (the "License"); you may
 * not use this file except in compliance with the License.
 * You may obtain a copy of the License at
 *
 *    http://www.apache.org/licenses/LICENSE-2.0
 *
 * Unless required by applicable law or agreed to in writing,
 * software distributed under the License is distributed on an
 * "AS IS" BASIS, WITHOUT WARRANTIES OR CONDITIONS OF ANY
 * KIND, either express or implied.  See the License for the
 * specific language governing permissions and limitations
 * under the License.
 */

import type { PublicMethodsOf } from '@osd/utility-types';
import { FatalErrorsService, FatalErrorsSetup } from './fatal_errors_service';
import { BehaviorSubject } from 'rxjs';
import { WorkspaceAttribute } from '../workspace';

const createSetupContractMock = () => {
  const setupContract: jest.Mocked<FatalErrorsSetup> = {
    add: jest.fn<never, any>(() => undefined as never),
    get$: jest.fn(),
  };

  return setupContract;
};
const createStartContractMock = createSetupContractMock;

type FatalErrorsServiceContract = PublicMethodsOf<FatalErrorsService>;
const createMock = () => {
  const mocked: jest.Mocked<FatalErrorsServiceContract> = {
    setup: jest.fn(),
    start: jest.fn(),
  };

  mocked.setup.mockReturnValue(createSetupContractMock());
  mocked.start.mockReturnValue(createStartContractMock());
  return mocked;
};

export const fatalErrorsServiceMock = {
  create: createMock,
  createSetupContract: createSetupContractMock,
  createStartContract: createStartContractMock,
};

const currentWorkspaceId$ = new BehaviorSubject<string>('');
const workspaceList$ = new BehaviorSubject<WorkspaceAttribute[]>([]);
const currentWorkspace$ = new BehaviorSubject<WorkspaceAttribute | null>(null);

const createWorkspacesSetupContractMock = () => ({
  client: {
    currentWorkspaceId$,
    workspaceList$,
    currentWorkspace$,
<<<<<<< HEAD
=======
    init: jest.fn(),
>>>>>>> 05fd6f62
    stop: jest.fn(),
    enterWorkspace: jest.fn(),
    exitWorkspace: jest.fn(),
    create: jest.fn(),
    delete: jest.fn(),
    list: jest.fn(),
    getCurrentWorkspace: jest.fn(),
    getCurrentWorkspaceId: jest.fn(),
    get: jest.fn(),
    update: jest.fn(),
  },
  formatUrlWithWorkspaceId: jest.fn(),
  setFormatUrlWithWorkspaceId: jest.fn(),
});

const createWorkspacesStartContractMock = createWorkspacesSetupContractMock;

export const workspacesServiceMock = {
  createSetupContractMock: createWorkspacesStartContractMock,
  createStartContract: createWorkspacesStartContractMock,
};<|MERGE_RESOLUTION|>--- conflicted
+++ resolved
@@ -70,10 +70,7 @@
     currentWorkspaceId$,
     workspaceList$,
     currentWorkspace$,
-<<<<<<< HEAD
-=======
     init: jest.fn(),
->>>>>>> 05fd6f62
     stop: jest.fn(),
     enterWorkspace: jest.fn(),
     exitWorkspace: jest.fn(),
