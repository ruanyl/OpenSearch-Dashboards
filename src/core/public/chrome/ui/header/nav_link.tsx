--- conflicted
+++ resolved
@@ -38,9 +38,7 @@
 export const isModifiedOrPrevented = (event: React.MouseEvent<HTMLButtonElement, MouseEvent>) =>
   event.metaKey || event.altKey || event.ctrlKey || event.shiftKey || event.defaultPrevented;
 
-<<<<<<< HEAD
 export type CollapsibleNavLink = ChromeNavLink | RecentNavLink;
-=======
 // TODO: replace hard-coded values with a registration function, so that apps can control active nav links similar to breadcrumbs
 const aliasedApps: { [key: string]: string[] } = {
   discover: ['data-explorer'],
@@ -49,7 +47,6 @@
 export const isActiveNavLink = (appId: string | undefined, linkId: string): boolean =>
   !!(appId === linkId || aliasedApps[linkId]?.includes(appId || ''));
 
->>>>>>> eff7cb55
 interface Props {
   link: CollapsibleNavLink;
   appId?: string;
