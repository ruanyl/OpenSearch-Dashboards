// Jest Snapshot v1, https://goo.gl/fbAQLP

exports[`Header handles visibility and lock changes 1`] = `
<Header
  appTitle$={
    BehaviorSubject {
      "_isScalar": false,
      "_value": "test",
      "closed": false,
      "hasError": false,
      "isStopped": false,
      "observers": Array [
        Subscriber {
          "_parentOrParents": null,
          "_subscriptions": Array [
            SubjectSubscription {
              "_parentOrParents": [Circular],
              "_subscriptions": null,
              "closed": false,
              "subject": [Circular],
              "subscriber": [Circular],
            },
          ],
          "closed": false,
          "destination": SafeSubscriber {
            "_complete": undefined,
            "_context": [Circular],
            "_error": undefined,
            "_next": [Function],
            "_parentOrParents": null,
            "_parentSubscriber": [Circular],
            "_subscriptions": null,
            "closed": false,
            "destination": Object {
              "closed": true,
              "complete": [Function],
              "error": [Function],
              "next": [Function],
            },
            "isStopped": false,
            "syncErrorThrowable": false,
            "syncErrorThrown": false,
            "syncErrorValue": null,
          },
          "isStopped": false,
          "syncErrorThrowable": true,
          "syncErrorThrown": false,
          "syncErrorValue": null,
        },
      ],
      "thrownError": null,
    }
  }
  application={
    Object {
      "applications$": BehaviorSubject {
        "_isScalar": false,
        "_value": Map {},
        "closed": false,
        "hasError": false,
        "isStopped": false,
        "observers": Array [],
        "thrownError": null,
      },
      "capabilities": Object {
        "catalogue": Object {},
        "management": Object {},
        "navLinks": Object {},
      },
      "currentActionMenu$": BehaviorSubject {
        "_isScalar": false,
        "_value": undefined,
        "closed": false,
        "hasError": false,
        "isStopped": false,
        "observers": Array [
          Subscriber {
            "_parentOrParents": null,
            "_subscriptions": Array [
              SubjectSubscription {
                "_parentOrParents": [Circular],
                "_subscriptions": null,
                "closed": false,
                "subject": [Circular],
                "subscriber": [Circular],
              },
            ],
            "closed": false,
            "destination": SafeSubscriber {
              "_complete": undefined,
              "_context": [Circular],
              "_error": undefined,
              "_next": [Function],
              "_parentOrParents": null,
              "_parentSubscriber": [Circular],
              "_subscriptions": null,
              "closed": false,
              "destination": Object {
                "closed": true,
                "complete": [Function],
                "error": [Function],
                "next": [Function],
              },
              "isStopped": false,
              "syncErrorThrowable": false,
              "syncErrorThrown": false,
              "syncErrorValue": null,
            },
            "isStopped": false,
            "syncErrorThrowable": true,
            "syncErrorThrown": false,
            "syncErrorValue": null,
          },
        ],
        "thrownError": null,
      },
      "currentAppId$": Observable {
        "_isScalar": false,
        "source": Subject {
          "_isScalar": false,
          "closed": false,
          "hasError": false,
          "isStopped": false,
          "observers": Array [
            Subscriber {
              "_parentOrParents": null,
              "_subscriptions": Array [
                SubjectSubscription {
                  "_parentOrParents": [Circular],
                  "_subscriptions": null,
                  "closed": false,
                  "subject": [Circular],
                  "subscriber": [Circular],
                },
              ],
              "closed": false,
              "destination": SafeSubscriber {
                "_complete": undefined,
                "_context": [Circular],
                "_error": undefined,
                "_next": [Function],
                "_parentOrParents": null,
                "_parentSubscriber": [Circular],
                "_subscriptions": null,
                "closed": false,
                "destination": Object {
                  "closed": true,
                  "complete": [Function],
                  "error": [Function],
                  "next": [Function],
                },
                "isStopped": false,
                "syncErrorThrowable": false,
                "syncErrorThrown": false,
                "syncErrorValue": null,
              },
              "isStopped": false,
              "syncErrorThrowable": true,
              "syncErrorThrown": false,
              "syncErrorValue": null,
            },
          ],
          "thrownError": null,
        },
      },
      "getComponent": [MockFunction],
      "getUrlForApp": [MockFunction],
      "history": Object {
        "action": "PUSH",
        "block": [MockFunction],
        "createHref": [MockFunction],
        "go": [MockFunction],
        "goBack": [MockFunction],
        "goForward": [MockFunction],
        "length": 1,
        "listen": [MockFunction],
        "location": Object {
          "hash": "",
          "key": "",
          "pathname": "/",
          "search": "",
          "state": undefined,
        },
        "push": [MockFunction],
        "replace": [MockFunction],
      },
      "navigateToApp": [MockFunction],
      "navigateToUrl": [MockFunction],
      "registerMountContext": [MockFunction],
    }
  }
  badge$={
    BehaviorSubject {
      "_isScalar": false,
      "_value": undefined,
      "closed": false,
      "hasError": false,
      "isStopped": false,
      "observers": Array [
        Subscriber {
          "_parentOrParents": null,
          "_subscriptions": Array [
            SubjectSubscription {
              "_parentOrParents": [Circular],
              "_subscriptions": null,
              "closed": false,
              "subject": [Circular],
              "subscriber": [Circular],
            },
          ],
          "closed": false,
          "destination": SafeSubscriber {
            "_complete": undefined,
            "_context": [Circular],
            "_error": undefined,
            "_next": [Function],
            "_parentOrParents": null,
            "_parentSubscriber": [Circular],
            "_subscriptions": null,
            "closed": false,
            "destination": Object {
              "closed": true,
              "complete": [Function],
              "error": [Function],
              "next": [Function],
            },
            "isStopped": false,
            "syncErrorThrowable": false,
            "syncErrorThrown": false,
            "syncErrorValue": null,
          },
          "isStopped": false,
          "syncErrorThrowable": true,
          "syncErrorThrown": false,
          "syncErrorValue": null,
        },
      ],
      "thrownError": null,
    }
  }
  basePath={
    BasePath {
      "basePath": "/test",
      "get": [Function],
      "getBasePath": [Function],
      "prepend": [Function],
      "prependWithoutWorkspacePath": [Function],
      "remove": [Function],
      "serverBasePath": "/test",
      "workspaceBasePath": "",
    }
  }
  branding={
    Object {
      "applicationTitle": "OpenSearch Dashboards",
      "darkMode": false,
      "logo": Object {
        "defaultUrl": "/",
      },
      "mark": Object {
        "defaultUrl": "/",
      },
    }
  }
  breadcrumbs$={
    BehaviorSubject {
      "_isScalar": false,
      "_value": Array [
        Object {
          "text": "test",
        },
      ],
      "closed": false,
      "hasError": false,
      "isStopped": false,
      "observers": Array [
        Subscriber {
          "_parentOrParents": null,
          "_subscriptions": Array [
            SubjectSubscription {
              "_parentOrParents": [Circular],
              "_subscriptions": null,
              "closed": false,
              "subject": [Circular],
              "subscriber": [Circular],
            },
          ],
          "closed": false,
          "destination": SafeSubscriber {
            "_complete": undefined,
            "_context": [Circular],
            "_error": undefined,
            "_next": [Function],
            "_parentOrParents": null,
            "_parentSubscriber": [Circular],
            "_subscriptions": null,
            "closed": false,
            "destination": Object {
              "closed": true,
              "complete": [Function],
              "error": [Function],
              "next": [Function],
            },
            "isStopped": false,
            "syncErrorThrowable": false,
            "syncErrorThrown": false,
            "syncErrorValue": null,
          },
          "isStopped": false,
          "syncErrorThrowable": true,
          "syncErrorThrown": false,
          "syncErrorValue": null,
        },
      ],
      "thrownError": null,
    }
  }
  currentWorkspace$={
    BehaviorSubject {
      "_isScalar": false,
      "_value": null,
      "closed": false,
      "hasError": false,
      "isStopped": false,
      "observers": Array [
        Subscriber {
          "_parentOrParents": null,
          "_subscriptions": Array [
            SubjectSubscription {
              "_parentOrParents": [Circular],
              "_subscriptions": null,
              "closed": false,
              "subject": [Circular],
              "subscriber": [Circular],
            },
          ],
          "closed": false,
          "destination": SafeSubscriber {
            "_complete": undefined,
            "_context": [Circular],
            "_error": undefined,
            "_next": [Function],
            "_parentOrParents": null,
            "_parentSubscriber": [Circular],
            "_subscriptions": null,
            "closed": false,
            "destination": Object {
              "closed": true,
              "complete": [Function],
              "error": [Function],
              "next": [Function],
            },
            "isStopped": false,
            "syncErrorThrowable": false,
            "syncErrorThrown": false,
            "syncErrorValue": null,
          },
          "isStopped": false,
          "syncErrorThrowable": true,
          "syncErrorThrown": false,
          "syncErrorValue": null,
        },
      ],
      "thrownError": null,
    }
  }
  customNavLink$={
    BehaviorSubject {
      "_isScalar": false,
      "_value": Object {
        "baseUrl": "",
        "href": "",
        "id": "cloud-deployment-link",
        "title": "Manage cloud deployment",
      },
      "closed": false,
      "hasError": false,
      "isStopped": false,
      "observers": Array [],
      "thrownError": null,
    }
  }
  exitWorkspace={[Function]}
  forceAppSwitcherNavigation$={
    BehaviorSubject {
      "_isScalar": false,
      "_value": false,
      "closed": false,
      "hasError": false,
      "isStopped": false,
      "observers": Array [
        Subscriber {
          "_parentOrParents": null,
          "_subscriptions": Array [
            SubjectSubscription {
              "_parentOrParents": [Circular],
              "_subscriptions": null,
              "closed": false,
              "subject": [Circular],
              "subscriber": [Circular],
            },
          ],
          "closed": false,
          "destination": SafeSubscriber {
            "_complete": undefined,
            "_context": [Circular],
            "_error": undefined,
            "_next": [Function],
            "_parentOrParents": null,
            "_parentSubscriber": [Circular],
            "_subscriptions": null,
            "closed": false,
            "destination": Object {
              "closed": true,
              "complete": [Function],
              "error": [Function],
              "next": [Function],
            },
            "isStopped": false,
            "syncErrorThrowable": false,
            "syncErrorThrown": false,
            "syncErrorValue": null,
          },
          "isStopped": false,
          "syncErrorThrowable": true,
          "syncErrorThrown": false,
          "syncErrorValue": null,
        },
        Subscriber {
          "_parentOrParents": null,
          "_subscriptions": Array [
            SubjectSubscription {
              "_parentOrParents": [Circular],
              "_subscriptions": null,
              "closed": false,
              "subject": [Circular],
              "subscriber": [Circular],
            },
          ],
          "closed": false,
          "destination": SafeSubscriber {
            "_complete": undefined,
            "_context": [Circular],
            "_error": undefined,
            "_next": [Function],
            "_parentOrParents": null,
            "_parentSubscriber": [Circular],
            "_subscriptions": null,
            "closed": false,
            "destination": Object {
              "closed": true,
              "complete": [Function],
              "error": [Function],
              "next": [Function],
            },
            "isStopped": false,
            "syncErrorThrowable": false,
            "syncErrorThrown": false,
            "syncErrorValue": null,
          },
          "isStopped": false,
          "syncErrorThrowable": true,
          "syncErrorThrown": false,
          "syncErrorValue": null,
        },
      ],
      "thrownError": null,
    }
  }
  getWorkspaceUrl={[Function]}
  helpExtension$={
    BehaviorSubject {
      "_isScalar": false,
      "_value": undefined,
      "closed": false,
      "hasError": false,
      "isStopped": false,
      "observers": Array [
        InnerSubscriber {
          "_parentOrParents": CombineLatestSubscriber {
            "_parentOrParents": Subscriber {
              "_parentOrParents": null,
              "_subscriptions": Array [
                [Circular],
              ],
              "closed": false,
              "destination": SafeSubscriber {
                "_complete": undefined,
                "_context": [Circular],
                "_error": undefined,
                "_next": [Function],
                "_parentOrParents": null,
                "_parentSubscriber": [Circular],
                "_subscriptions": null,
                "closed": false,
                "destination": Object {
                  "closed": true,
                  "complete": [Function],
                  "error": [Function],
                  "next": [Function],
                },
                "isStopped": false,
                "syncErrorThrowable": false,
                "syncErrorThrown": false,
                "syncErrorValue": null,
              },
              "isStopped": false,
              "syncErrorThrowable": true,
              "syncErrorThrown": false,
              "syncErrorValue": null,
            },
            "_subscriptions": Array [
              [Circular],
              InnerSubscriber {
                "_parentOrParents": [Circular],
                "_subscriptions": Array [
                  SubjectSubscription {
                    "_parentOrParents": [Circular],
                    "_subscriptions": null,
                    "closed": false,
                    "subject": BehaviorSubject {
                      "_isScalar": false,
                      "_value": "",
                      "closed": false,
                      "hasError": false,
                      "isStopped": false,
                      "observers": Array [
                        [Circular],
                      ],
                      "thrownError": null,
                    },
                    "subscriber": [Circular],
                  },
                ],
                "closed": false,
                "destination": Object {
                  "closed": true,
                  "complete": [Function],
                  "error": [Function],
                  "next": [Function],
                },
                "index": 1,
                "isStopped": false,
                "outerIndex": 1,
                "outerValue": undefined,
                "parent": [Circular],
                "syncErrorThrowable": false,
                "syncErrorThrown": false,
                "syncErrorValue": null,
              },
            ],
            "active": 2,
            "closed": false,
            "destination": Subscriber {
              "_parentOrParents": null,
              "_subscriptions": Array [
                [Circular],
              ],
              "closed": false,
              "destination": SafeSubscriber {
                "_complete": undefined,
                "_context": [Circular],
                "_error": undefined,
                "_next": [Function],
                "_parentOrParents": null,
                "_parentSubscriber": [Circular],
                "_subscriptions": null,
                "closed": false,
                "destination": Object {
                  "closed": true,
                  "complete": [Function],
                  "error": [Function],
                  "next": [Function],
                },
                "isStopped": false,
                "syncErrorThrowable": false,
                "syncErrorThrown": false,
                "syncErrorValue": null,
              },
              "isStopped": false,
              "syncErrorThrowable": true,
              "syncErrorThrown": false,
              "syncErrorValue": null,
            },
            "isStopped": true,
            "observables": Array [
              [Circular],
              BehaviorSubject {
                "_isScalar": false,
                "_value": "",
                "closed": false,
                "hasError": false,
                "isStopped": false,
                "observers": Array [
                  InnerSubscriber {
                    "_parentOrParents": [Circular],
                    "_subscriptions": Array [
                      SubjectSubscription {
                        "_parentOrParents": [Circular],
                        "_subscriptions": null,
                        "closed": false,
                        "subject": [Circular],
                        "subscriber": [Circular],
                      },
                    ],
                    "closed": false,
                    "destination": Object {
                      "closed": true,
                      "complete": [Function],
                      "error": [Function],
                      "next": [Function],
                    },
                    "index": 1,
                    "isStopped": false,
                    "outerIndex": 1,
                    "outerValue": undefined,
                    "parent": [Circular],
                    "syncErrorThrowable": false,
                    "syncErrorThrown": false,
                    "syncErrorValue": null,
                  },
                ],
                "thrownError": null,
              },
            ],
            "resultSelector": undefined,
            "syncErrorThrowable": true,
            "syncErrorThrown": false,
            "syncErrorValue": null,
            "toRespond": 0,
            "values": Array [
              undefined,
              "",
            ],
          },
          "_subscriptions": Array [
            SubjectSubscription {
              "_parentOrParents": [Circular],
              "_subscriptions": null,
              "closed": false,
              "subject": [Circular],
              "subscriber": [Circular],
            },
          ],
          "closed": false,
          "destination": Object {
            "closed": true,
            "complete": [Function],
            "error": [Function],
            "next": [Function],
          },
          "index": 1,
          "isStopped": false,
          "outerIndex": 0,
          "outerValue": undefined,
          "parent": CombineLatestSubscriber {
            "_parentOrParents": Subscriber {
              "_parentOrParents": null,
              "_subscriptions": Array [
                [Circular],
              ],
              "closed": false,
              "destination": SafeSubscriber {
                "_complete": undefined,
                "_context": [Circular],
                "_error": undefined,
                "_next": [Function],
                "_parentOrParents": null,
                "_parentSubscriber": [Circular],
                "_subscriptions": null,
                "closed": false,
                "destination": Object {
                  "closed": true,
                  "complete": [Function],
                  "error": [Function],
                  "next": [Function],
                },
                "isStopped": false,
                "syncErrorThrowable": false,
                "syncErrorThrown": false,
                "syncErrorValue": null,
              },
              "isStopped": false,
              "syncErrorThrowable": true,
              "syncErrorThrown": false,
              "syncErrorValue": null,
            },
            "_subscriptions": Array [
              [Circular],
              InnerSubscriber {
                "_parentOrParents": [Circular],
                "_subscriptions": Array [
                  SubjectSubscription {
                    "_parentOrParents": [Circular],
                    "_subscriptions": null,
                    "closed": false,
                    "subject": BehaviorSubject {
                      "_isScalar": false,
                      "_value": "",
                      "closed": false,
                      "hasError": false,
                      "isStopped": false,
                      "observers": Array [
                        [Circular],
                      ],
                      "thrownError": null,
                    },
                    "subscriber": [Circular],
                  },
                ],
                "closed": false,
                "destination": Object {
                  "closed": true,
                  "complete": [Function],
                  "error": [Function],
                  "next": [Function],
                },
                "index": 1,
                "isStopped": false,
                "outerIndex": 1,
                "outerValue": undefined,
                "parent": [Circular],
                "syncErrorThrowable": false,
                "syncErrorThrown": false,
                "syncErrorValue": null,
              },
            ],
            "active": 2,
            "closed": false,
            "destination": Subscriber {
              "_parentOrParents": null,
              "_subscriptions": Array [
                [Circular],
              ],
              "closed": false,
              "destination": SafeSubscriber {
                "_complete": undefined,
                "_context": [Circular],
                "_error": undefined,
                "_next": [Function],
                "_parentOrParents": null,
                "_parentSubscriber": [Circular],
                "_subscriptions": null,
                "closed": false,
                "destination": Object {
                  "closed": true,
                  "complete": [Function],
                  "error": [Function],
                  "next": [Function],
                },
                "isStopped": false,
                "syncErrorThrowable": false,
                "syncErrorThrown": false,
                "syncErrorValue": null,
              },
              "isStopped": false,
              "syncErrorThrowable": true,
              "syncErrorThrown": false,
              "syncErrorValue": null,
            },
            "isStopped": true,
            "observables": Array [
              [Circular],
              BehaviorSubject {
                "_isScalar": false,
                "_value": "",
                "closed": false,
                "hasError": false,
                "isStopped": false,
                "observers": Array [
                  InnerSubscriber {
                    "_parentOrParents": [Circular],
                    "_subscriptions": Array [
                      SubjectSubscription {
                        "_parentOrParents": [Circular],
                        "_subscriptions": null,
                        "closed": false,
                        "subject": [Circular],
                        "subscriber": [Circular],
                      },
                    ],
                    "closed": false,
                    "destination": Object {
                      "closed": true,
                      "complete": [Function],
                      "error": [Function],
                      "next": [Function],
                    },
                    "index": 1,
                    "isStopped": false,
                    "outerIndex": 1,
                    "outerValue": undefined,
                    "parent": [Circular],
                    "syncErrorThrowable": false,
                    "syncErrorThrown": false,
                    "syncErrorValue": null,
                  },
                ],
                "thrownError": null,
              },
            ],
            "resultSelector": undefined,
            "syncErrorThrowable": true,
            "syncErrorThrown": false,
            "syncErrorValue": null,
            "toRespond": 0,
            "values": Array [
              undefined,
              "",
            ],
          },
          "syncErrorThrowable": false,
          "syncErrorThrown": false,
          "syncErrorValue": null,
        },
      ],
      "thrownError": null,
    }
  }
  helpSupportUrl$={
    BehaviorSubject {
      "_isScalar": false,
      "_value": "",
      "closed": false,
      "hasError": false,
      "isStopped": false,
      "observers": Array [
        InnerSubscriber {
          "_parentOrParents": CombineLatestSubscriber {
            "_parentOrParents": Subscriber {
              "_parentOrParents": null,
              "_subscriptions": Array [
                [Circular],
              ],
              "closed": false,
              "destination": SafeSubscriber {
                "_complete": undefined,
                "_context": [Circular],
                "_error": undefined,
                "_next": [Function],
                "_parentOrParents": null,
                "_parentSubscriber": [Circular],
                "_subscriptions": null,
                "closed": false,
                "destination": Object {
                  "closed": true,
                  "complete": [Function],
                  "error": [Function],
                  "next": [Function],
                },
                "isStopped": false,
                "syncErrorThrowable": false,
                "syncErrorThrown": false,
                "syncErrorValue": null,
              },
              "isStopped": false,
              "syncErrorThrowable": true,
              "syncErrorThrown": false,
              "syncErrorValue": null,
            },
            "_subscriptions": Array [
              InnerSubscriber {
                "_parentOrParents": [Circular],
                "_subscriptions": Array [
                  SubjectSubscription {
                    "_parentOrParents": [Circular],
                    "_subscriptions": null,
                    "closed": false,
                    "subject": BehaviorSubject {
                      "_isScalar": false,
                      "_value": undefined,
                      "closed": false,
                      "hasError": false,
                      "isStopped": false,
                      "observers": Array [
                        [Circular],
                      ],
                      "thrownError": null,
                    },
                    "subscriber": [Circular],
                  },
                ],
                "closed": false,
                "destination": Object {
                  "closed": true,
                  "complete": [Function],
                  "error": [Function],
                  "next": [Function],
                },
                "index": 1,
                "isStopped": false,
                "outerIndex": 0,
                "outerValue": undefined,
                "parent": [Circular],
                "syncErrorThrowable": false,
                "syncErrorThrown": false,
                "syncErrorValue": null,
              },
              [Circular],
            ],
            "active": 2,
            "closed": false,
            "destination": Subscriber {
              "_parentOrParents": null,
              "_subscriptions": Array [
                [Circular],
              ],
              "closed": false,
              "destination": SafeSubscriber {
                "_complete": undefined,
                "_context": [Circular],
                "_error": undefined,
                "_next": [Function],
                "_parentOrParents": null,
                "_parentSubscriber": [Circular],
                "_subscriptions": null,
                "closed": false,
                "destination": Object {
                  "closed": true,
                  "complete": [Function],
                  "error": [Function],
                  "next": [Function],
                },
                "isStopped": false,
                "syncErrorThrowable": false,
                "syncErrorThrown": false,
                "syncErrorValue": null,
              },
              "isStopped": false,
              "syncErrorThrowable": true,
              "syncErrorThrown": false,
              "syncErrorValue": null,
            },
            "isStopped": true,
            "observables": Array [
              BehaviorSubject {
                "_isScalar": false,
                "_value": undefined,
                "closed": false,
                "hasError": false,
                "isStopped": false,
                "observers": Array [
                  InnerSubscriber {
                    "_parentOrParents": [Circular],
                    "_subscriptions": Array [
                      SubjectSubscription {
                        "_parentOrParents": [Circular],
                        "_subscriptions": null,
                        "closed": false,
                        "subject": [Circular],
                        "subscriber": [Circular],
                      },
                    ],
                    "closed": false,
                    "destination": Object {
                      "closed": true,
                      "complete": [Function],
                      "error": [Function],
                      "next": [Function],
                    },
                    "index": 1,
                    "isStopped": false,
                    "outerIndex": 0,
                    "outerValue": undefined,
                    "parent": [Circular],
                    "syncErrorThrowable": false,
                    "syncErrorThrown": false,
                    "syncErrorValue": null,
                  },
                ],
                "thrownError": null,
              },
              [Circular],
            ],
            "resultSelector": undefined,
            "syncErrorThrowable": true,
            "syncErrorThrown": false,
            "syncErrorValue": null,
            "toRespond": 0,
            "values": Array [
              undefined,
              "",
            ],
          },
          "_subscriptions": Array [
            SubjectSubscription {
              "_parentOrParents": [Circular],
              "_subscriptions": null,
              "closed": false,
              "subject": [Circular],
              "subscriber": [Circular],
            },
          ],
          "closed": false,
          "destination": Object {
            "closed": true,
            "complete": [Function],
            "error": [Function],
            "next": [Function],
          },
          "index": 1,
          "isStopped": false,
          "outerIndex": 1,
          "outerValue": undefined,
          "parent": CombineLatestSubscriber {
            "_parentOrParents": Subscriber {
              "_parentOrParents": null,
              "_subscriptions": Array [
                [Circular],
              ],
              "closed": false,
              "destination": SafeSubscriber {
                "_complete": undefined,
                "_context": [Circular],
                "_error": undefined,
                "_next": [Function],
                "_parentOrParents": null,
                "_parentSubscriber": [Circular],
                "_subscriptions": null,
                "closed": false,
                "destination": Object {
                  "closed": true,
                  "complete": [Function],
                  "error": [Function],
                  "next": [Function],
                },
                "isStopped": false,
                "syncErrorThrowable": false,
                "syncErrorThrown": false,
                "syncErrorValue": null,
              },
              "isStopped": false,
              "syncErrorThrowable": true,
              "syncErrorThrown": false,
              "syncErrorValue": null,
            },
            "_subscriptions": Array [
              InnerSubscriber {
                "_parentOrParents": [Circular],
                "_subscriptions": Array [
                  SubjectSubscription {
                    "_parentOrParents": [Circular],
                    "_subscriptions": null,
                    "closed": false,
                    "subject": BehaviorSubject {
                      "_isScalar": false,
                      "_value": undefined,
                      "closed": false,
                      "hasError": false,
                      "isStopped": false,
                      "observers": Array [
                        [Circular],
                      ],
                      "thrownError": null,
                    },
                    "subscriber": [Circular],
                  },
                ],
                "closed": false,
                "destination": Object {
                  "closed": true,
                  "complete": [Function],
                  "error": [Function],
                  "next": [Function],
                },
                "index": 1,
                "isStopped": false,
                "outerIndex": 0,
                "outerValue": undefined,
                "parent": [Circular],
                "syncErrorThrowable": false,
                "syncErrorThrown": false,
                "syncErrorValue": null,
              },
              [Circular],
            ],
            "active": 2,
            "closed": false,
            "destination": Subscriber {
              "_parentOrParents": null,
              "_subscriptions": Array [
                [Circular],
              ],
              "closed": false,
              "destination": SafeSubscriber {
                "_complete": undefined,
                "_context": [Circular],
                "_error": undefined,
                "_next": [Function],
                "_parentOrParents": null,
                "_parentSubscriber": [Circular],
                "_subscriptions": null,
                "closed": false,
                "destination": Object {
                  "closed": true,
                  "complete": [Function],
                  "error": [Function],
                  "next": [Function],
                },
                "isStopped": false,
                "syncErrorThrowable": false,
                "syncErrorThrown": false,
                "syncErrorValue": null,
              },
              "isStopped": false,
              "syncErrorThrowable": true,
              "syncErrorThrown": false,
              "syncErrorValue": null,
            },
            "isStopped": true,
            "observables": Array [
              BehaviorSubject {
                "_isScalar": false,
                "_value": undefined,
                "closed": false,
                "hasError": false,
                "isStopped": false,
                "observers": Array [
                  InnerSubscriber {
                    "_parentOrParents": [Circular],
                    "_subscriptions": Array [
                      SubjectSubscription {
                        "_parentOrParents": [Circular],
                        "_subscriptions": null,
                        "closed": false,
                        "subject": [Circular],
                        "subscriber": [Circular],
                      },
                    ],
                    "closed": false,
                    "destination": Object {
                      "closed": true,
                      "complete": [Function],
                      "error": [Function],
                      "next": [Function],
                    },
                    "index": 1,
                    "isStopped": false,
                    "outerIndex": 0,
                    "outerValue": undefined,
                    "parent": [Circular],
                    "syncErrorThrowable": false,
                    "syncErrorThrown": false,
                    "syncErrorValue": null,
                  },
                ],
                "thrownError": null,
              },
              [Circular],
            ],
            "resultSelector": undefined,
            "syncErrorThrowable": true,
            "syncErrorThrown": false,
            "syncErrorValue": null,
            "toRespond": 0,
            "values": Array [
              undefined,
              "",
            ],
          },
          "syncErrorThrowable": false,
          "syncErrorThrown": false,
          "syncErrorValue": null,
        },
      ],
      "thrownError": null,
    }
  }
  homeHref="/"
  intl={
    Object {
      "defaultFormats": Object {},
      "defaultLocale": "en",
      "formatDate": [Function],
      "formatHTMLMessage": [Function],
      "formatMessage": [Function],
      "formatNumber": [Function],
      "formatPlural": [Function],
      "formatRelative": [Function],
      "formatTime": [Function],
      "formats": Object {
        "date": Object {
          "full": Object {
            "day": "numeric",
            "month": "long",
            "weekday": "long",
            "year": "numeric",
          },
          "long": Object {
            "day": "numeric",
            "month": "long",
            "year": "numeric",
          },
          "medium": Object {
            "day": "numeric",
            "month": "short",
            "year": "numeric",
          },
          "short": Object {
            "day": "numeric",
            "month": "numeric",
            "year": "2-digit",
          },
        },
        "number": Object {
          "currency": Object {
            "style": "currency",
          },
          "percent": Object {
            "style": "percent",
          },
        },
        "relative": Object {
          "days": Object {
            "units": "day",
          },
          "hours": Object {
            "units": "hour",
          },
          "minutes": Object {
            "units": "minute",
          },
          "months": Object {
            "units": "month",
          },
          "seconds": Object {
            "units": "second",
          },
          "years": Object {
            "units": "year",
          },
        },
        "time": Object {
          "full": Object {
            "hour": "numeric",
            "minute": "numeric",
            "second": "numeric",
            "timeZoneName": "short",
          },
          "long": Object {
            "hour": "numeric",
            "minute": "numeric",
            "second": "numeric",
            "timeZoneName": "short",
          },
          "medium": Object {
            "hour": "numeric",
            "minute": "numeric",
            "second": "numeric",
          },
          "short": Object {
            "hour": "numeric",
            "minute": "numeric",
          },
        },
      },
      "formatters": Object {
        "getDateTimeFormat": [Function],
        "getMessageFormat": [Function],
        "getNumberFormat": [Function],
        "getPluralFormat": [Function],
        "getRelativeFormat": [Function],
      },
      "locale": "en",
      "messages": Object {},
      "now": [Function],
      "onError": [Function],
      "textComponent": Symbol(react.fragment),
      "timeZone": null,
    }
  }
  isLocked$={
    BehaviorSubject {
      "_isScalar": false,
      "_value": true,
      "closed": false,
      "hasError": false,
      "isStopped": false,
      "observers": Array [
        Subscriber {
          "_parentOrParents": null,
          "_subscriptions": Array [
            SubjectSubscription {
              "_parentOrParents": [Circular],
              "_subscriptions": null,
              "closed": false,
              "subject": [Circular],
              "subscriber": [Circular],
            },
          ],
          "closed": false,
          "destination": SafeSubscriber {
            "_complete": undefined,
            "_context": [Circular],
            "_error": undefined,
            "_next": [Function],
            "_parentOrParents": null,
            "_parentSubscriber": [Circular],
            "_subscriptions": null,
            "closed": false,
            "destination": Object {
              "closed": true,
              "complete": [Function],
              "error": [Function],
              "next": [Function],
            },
            "isStopped": false,
            "syncErrorThrowable": false,
            "syncErrorThrown": false,
            "syncErrorValue": null,
          },
          "isStopped": false,
          "syncErrorThrowable": true,
          "syncErrorThrown": false,
          "syncErrorValue": null,
        },
      ],
      "thrownError": null,
    }
  }
  isVisible$={
    BehaviorSubject {
      "_isScalar": false,
      "_value": true,
      "closed": false,
      "hasError": false,
      "isStopped": false,
      "observers": Array [
        Subscriber {
          "_parentOrParents": null,
          "_subscriptions": Array [
            SubjectSubscription {
              "_parentOrParents": [Circular],
              "_subscriptions": null,
              "closed": false,
              "subject": [Circular],
              "subscriber": [Circular],
            },
          ],
          "closed": false,
          "destination": SafeSubscriber {
            "_complete": undefined,
            "_context": [Circular],
            "_error": undefined,
            "_next": [Function],
            "_parentOrParents": null,
            "_parentSubscriber": [Circular],
            "_subscriptions": null,
            "closed": false,
            "destination": Object {
              "closed": true,
              "complete": [Function],
              "error": [Function],
              "next": [Function],
            },
            "isStopped": false,
            "syncErrorThrowable": false,
            "syncErrorThrown": false,
            "syncErrorValue": null,
          },
          "isStopped": false,
          "syncErrorThrowable": true,
          "syncErrorThrown": false,
          "syncErrorValue": null,
        },
      ],
      "thrownError": null,
    }
  }
  loadingCount$={
    BehaviorSubject {
      "_isScalar": false,
      "_value": 0,
      "closed": false,
      "hasError": false,
      "isStopped": false,
      "observers": Array [
        Subscriber {
          "_parentOrParents": null,
          "_subscriptions": Array [
            SubjectSubscription {
              "_parentOrParents": [Circular],
              "_subscriptions": null,
              "closed": false,
              "subject": [Circular],
              "subscriber": [Circular],
            },
          ],
          "closed": false,
          "destination": SafeSubscriber {
            "_complete": undefined,
            "_context": [Circular],
            "_error": undefined,
            "_next": [Function],
            "_parentOrParents": null,
            "_parentSubscriber": [Circular],
            "_subscriptions": null,
            "closed": false,
            "destination": Object {
              "closed": true,
              "complete": [Function],
              "error": [Function],
              "next": [Function],
            },
            "isStopped": false,
            "syncErrorThrowable": false,
            "syncErrorThrown": false,
            "syncErrorValue": null,
          },
          "isStopped": false,
          "syncErrorThrowable": true,
          "syncErrorThrown": false,
          "syncErrorValue": null,
        },
        Subscriber {
          "_parentOrParents": null,
          "_subscriptions": Array [
            SubjectSubscription {
              "_parentOrParents": [Circular],
              "_subscriptions": null,
              "closed": false,
              "subject": [Circular],
              "subscriber": [Circular],
            },
          ],
          "closed": false,
          "destination": SafeSubscriber {
            "_complete": undefined,
            "_context": [Circular],
            "_error": undefined,
            "_next": [Function],
            "_parentOrParents": null,
            "_parentSubscriber": [Circular],
            "_subscriptions": null,
            "closed": false,
            "destination": Object {
              "closed": true,
              "complete": [Function],
              "error": [Function],
              "next": [Function],
            },
            "isStopped": false,
            "syncErrorThrowable": false,
            "syncErrorThrown": false,
            "syncErrorValue": null,
          },
          "isStopped": false,
          "syncErrorThrowable": true,
          "syncErrorThrown": false,
          "syncErrorValue": null,
        },
      ],
      "thrownError": null,
    }
  }
  navControlsCenter$={
    BehaviorSubject {
      "_isScalar": false,
      "_value": Array [],
      "closed": false,
      "hasError": false,
      "isStopped": false,
      "observers": Array [
        Subscriber {
          "_parentOrParents": null,
          "_subscriptions": Array [
            SubjectSubscription {
              "_parentOrParents": [Circular],
              "_subscriptions": null,
              "closed": false,
              "subject": [Circular],
              "subscriber": [Circular],
            },
          ],
          "closed": false,
          "destination": SafeSubscriber {
            "_complete": undefined,
            "_context": [Circular],
            "_error": undefined,
            "_next": [Function],
            "_parentOrParents": null,
            "_parentSubscriber": [Circular],
            "_subscriptions": null,
            "closed": false,
            "destination": Object {
              "closed": true,
              "complete": [Function],
              "error": [Function],
              "next": [Function],
            },
            "isStopped": false,
            "syncErrorThrowable": false,
            "syncErrorThrown": false,
            "syncErrorValue": null,
          },
          "isStopped": false,
          "syncErrorThrowable": true,
          "syncErrorThrown": false,
          "syncErrorValue": null,
        },
      ],
      "thrownError": null,
    }
  }
  navControlsExpandedCenter$={
    BehaviorSubject {
      "_isScalar": false,
      "_value": Array [],
      "closed": false,
      "hasError": false,
      "isStopped": false,
      "observers": Array [
        Subscriber {
          "_parentOrParents": null,
          "_subscriptions": Array [
            SubjectSubscription {
              "_parentOrParents": [Circular],
              "_subscriptions": null,
              "closed": false,
              "subject": [Circular],
              "subscriber": [Circular],
            },
          ],
          "closed": false,
          "destination": SafeSubscriber {
            "_complete": undefined,
            "_context": [Circular],
            "_error": undefined,
            "_next": [Function],
            "_parentOrParents": null,
            "_parentSubscriber": [Circular],
            "_subscriptions": null,
            "closed": false,
            "destination": Object {
              "closed": true,
              "complete": [Function],
              "error": [Function],
              "next": [Function],
            },
            "isStopped": false,
            "syncErrorThrowable": false,
            "syncErrorThrown": false,
            "syncErrorValue": null,
          },
          "isStopped": false,
          "syncErrorThrowable": true,
          "syncErrorThrown": false,
          "syncErrorValue": null,
        },
      ],
      "thrownError": null,
    }
  }
  navControlsExpandedRight$={
    BehaviorSubject {
      "_isScalar": false,
      "_value": Array [],
      "closed": false,
      "hasError": false,
      "isStopped": false,
      "observers": Array [
        Subscriber {
          "_parentOrParents": null,
          "_subscriptions": Array [
            SubjectSubscription {
              "_parentOrParents": [Circular],
              "_subscriptions": null,
              "closed": false,
              "subject": [Circular],
              "subscriber": [Circular],
            },
          ],
          "closed": false,
          "destination": SafeSubscriber {
            "_complete": undefined,
            "_context": [Circular],
            "_error": undefined,
            "_next": [Function],
            "_parentOrParents": null,
            "_parentSubscriber": [Circular],
            "_subscriptions": null,
            "closed": false,
            "destination": Object {
              "closed": true,
              "complete": [Function],
              "error": [Function],
              "next": [Function],
            },
            "isStopped": false,
            "syncErrorThrowable": false,
            "syncErrorThrown": false,
            "syncErrorValue": null,
          },
          "isStopped": false,
          "syncErrorThrowable": true,
          "syncErrorThrown": false,
          "syncErrorValue": null,
        },
      ],
      "thrownError": null,
    }
  }
  navControlsLeft$={
    BehaviorSubject {
      "_isScalar": false,
      "_value": Array [],
      "closed": false,
      "hasError": false,
      "isStopped": false,
      "observers": Array [
        Subscriber {
          "_parentOrParents": null,
          "_subscriptions": Array [
            SubjectSubscription {
              "_parentOrParents": [Circular],
              "_subscriptions": null,
              "closed": false,
              "subject": [Circular],
              "subscriber": [Circular],
            },
          ],
          "closed": false,
          "destination": SafeSubscriber {
            "_complete": undefined,
            "_context": [Circular],
            "_error": undefined,
            "_next": [Function],
            "_parentOrParents": null,
            "_parentSubscriber": [Circular],
            "_subscriptions": null,
            "closed": false,
            "destination": Object {
              "closed": true,
              "complete": [Function],
              "error": [Function],
              "next": [Function],
            },
            "isStopped": false,
            "syncErrorThrowable": false,
            "syncErrorThrown": false,
            "syncErrorValue": null,
          },
          "isStopped": false,
          "syncErrorThrowable": true,
          "syncErrorThrown": false,
          "syncErrorValue": null,
        },
      ],
      "thrownError": null,
    }
  }
  navControlsRight$={
    BehaviorSubject {
      "_isScalar": false,
      "_value": Array [],
      "closed": false,
      "hasError": false,
      "isStopped": false,
      "observers": Array [
        Subscriber {
          "_parentOrParents": null,
          "_subscriptions": Array [
            SubjectSubscription {
              "_parentOrParents": [Circular],
              "_subscriptions": null,
              "closed": false,
              "subject": [Circular],
              "subscriber": [Circular],
            },
          ],
          "closed": false,
          "destination": SafeSubscriber {
            "_complete": undefined,
            "_context": [Circular],
            "_error": undefined,
            "_next": [Function],
            "_parentOrParents": null,
            "_parentSubscriber": [Circular],
            "_subscriptions": null,
            "closed": false,
            "destination": Object {
              "closed": true,
              "complete": [Function],
              "error": [Function],
              "next": [Function],
            },
            "isStopped": false,
            "syncErrorThrowable": false,
            "syncErrorThrown": false,
            "syncErrorValue": null,
          },
          "isStopped": false,
          "syncErrorThrowable": true,
          "syncErrorThrown": false,
          "syncErrorValue": null,
        },
      ],
      "thrownError": null,
    }
  }
  navLinks$={
    BehaviorSubject {
      "_isScalar": false,
      "_value": Array [
        Object {
          "baseUrl": "",
          "href": "",
          "id": "opensearchDashboards",
          "title": "opensearchDashboards",
        },
      ],
      "closed": false,
      "hasError": false,
      "isStopped": false,
      "observers": Array [
        Subscriber {
          "_parentOrParents": null,
          "_subscriptions": Array [
            SubjectSubscription {
              "_parentOrParents": [Circular],
              "_subscriptions": null,
              "closed": false,
              "subject": [Circular],
              "subscriber": [Circular],
            },
          ],
          "closed": false,
          "destination": SafeSubscriber {
            "_complete": undefined,
            "_context": [Circular],
            "_error": undefined,
            "_next": [Function],
            "_parentOrParents": null,
            "_parentSubscriber": [Circular],
            "_subscriptions": null,
            "closed": false,
            "destination": Object {
              "closed": true,
              "complete": [Function],
              "error": [Function],
              "next": [Function],
            },
            "isStopped": false,
            "syncErrorThrowable": false,
            "syncErrorThrown": false,
            "syncErrorValue": null,
          },
          "isStopped": false,
          "syncErrorThrowable": true,
          "syncErrorThrown": false,
          "syncErrorValue": null,
        },
        Subscriber {
          "_parentOrParents": null,
          "_subscriptions": Array [
            SubjectSubscription {
              "_parentOrParents": [Circular],
              "_subscriptions": null,
              "closed": false,
              "subject": [Circular],
              "subscriber": [Circular],
            },
          ],
          "closed": false,
          "destination": SafeSubscriber {
            "_complete": undefined,
            "_context": [Circular],
            "_error": undefined,
            "_next": [Function],
            "_parentOrParents": null,
            "_parentSubscriber": [Circular],
            "_subscriptions": null,
            "closed": false,
            "destination": Object {
              "closed": true,
              "complete": [Function],
              "error": [Function],
              "next": [Function],
            },
            "isStopped": false,
            "syncErrorThrowable": false,
            "syncErrorThrown": false,
            "syncErrorValue": null,
          },
          "isStopped": false,
          "syncErrorThrowable": true,
          "syncErrorThrown": false,
          "syncErrorValue": null,
        },
        Subscriber {
          "_parentOrParents": null,
          "_subscriptions": Array [
            SubjectSubscription {
              "_parentOrParents": [Circular],
              "_subscriptions": null,
              "closed": false,
              "subject": [Circular],
              "subscriber": [Circular],
            },
          ],
          "closed": false,
          "destination": SafeSubscriber {
            "_complete": undefined,
            "_context": [Circular],
            "_error": undefined,
            "_next": [Function],
            "_parentOrParents": null,
            "_parentSubscriber": [Circular],
            "_subscriptions": null,
            "closed": false,
            "destination": Object {
              "closed": true,
              "complete": [Function],
              "error": [Function],
              "next": [Function],
            },
            "isStopped": false,
            "syncErrorThrowable": false,
            "syncErrorThrown": false,
            "syncErrorValue": null,
          },
          "isStopped": false,
          "syncErrorThrowable": true,
          "syncErrorThrown": false,
          "syncErrorValue": null,
        },
      ],
      "thrownError": null,
    }
  }
  onIsLockedUpdate={[Function]}
  opensearchDashboardsDocLink="/docs"
  opensearchDashboardsVersion="1.0.0"
  recentlyAccessed$={
    BehaviorSubject {
      "_isScalar": false,
      "_value": Array [
        Object {
          "id": "dashboard",
          "label": "dashboard",
          "link": "",
        },
      ],
      "closed": false,
      "hasError": false,
      "isStopped": false,
      "observers": Array [],
      "thrownError": null,
    }
  }
  survey="/"
  workspaceList$={
    BehaviorSubject {
      "_isScalar": false,
      "_value": Array [],
      "closed": false,
      "hasError": false,
      "isStopped": false,
      "observers": Array [
        Subscriber {
          "_parentOrParents": null,
          "_subscriptions": Array [
            SubjectSubscription {
              "_parentOrParents": [Circular],
              "_subscriptions": null,
              "closed": false,
              "subject": [Circular],
              "subscriber": [Circular],
            },
          ],
          "closed": false,
          "destination": SafeSubscriber {
            "_complete": undefined,
            "_context": [Circular],
            "_error": undefined,
            "_next": [Function],
            "_parentOrParents": null,
            "_parentSubscriber": [Circular],
            "_subscriptions": null,
            "closed": false,
            "destination": Object {
              "closed": true,
              "complete": [Function],
              "error": [Function],
              "next": [Function],
            },
            "isStopped": false,
            "syncErrorThrowable": false,
            "syncErrorThrown": false,
            "syncErrorValue": null,
          },
          "isStopped": false,
          "syncErrorThrowable": true,
          "syncErrorThrown": false,
          "syncErrorValue": null,
        },
      ],
      "thrownError": null,
    }
  }
>
  <header
    className="hide-for-sharing headerGlobalNav"
    data-test-subj="headerGlobalNav"
  >
    <div
      id="globalHeaderBars"
    >
      <EuiHeader
        className="expandedHeader"
        position="fixed"
        sections={
          Array [
            Object {
              "borders": "none",
              "items": Array [
                <HeaderLogo
                  basePath={
                    BasePath {
                      "basePath": "/test",
                      "get": [Function],
                      "prepend": [Function],
                      "remove": [Function],
                      "serverBasePath": "/test",
                    }
                  }
                  branding={
                    Object {
                      "applicationTitle": "OpenSearch Dashboards",
                      "darkMode": false,
                      "logo": Object {
                        "defaultUrl": "/",
                      },
                      "mark": Object {
                        "defaultUrl": "/",
                      },
                    }
                  }
                  forceNavigation$={
                    BehaviorSubject {
                      "_isScalar": false,
                      "_value": false,
                      "closed": false,
                      "hasError": false,
                      "isStopped": false,
                      "observers": Array [
                        Subscriber {
                          "_parentOrParents": null,
                          "_subscriptions": Array [
                            SubjectSubscription {
                              "_parentOrParents": [Circular],
                              "_subscriptions": null,
                              "closed": false,
                              "subject": [Circular],
                              "subscriber": [Circular],
                            },
                          ],
                          "closed": false,
                          "destination": SafeSubscriber {
                            "_complete": undefined,
                            "_context": [Circular],
                            "_error": undefined,
                            "_next": [Function],
                            "_parentOrParents": null,
                            "_parentSubscriber": [Circular],
                            "_subscriptions": null,
                            "closed": false,
                            "destination": Object {
                              "closed": true,
                              "complete": [Function],
                              "error": [Function],
                              "next": [Function],
                            },
                            "isStopped": false,
                            "syncErrorThrowable": false,
                            "syncErrorThrown": false,
                            "syncErrorValue": null,
                          },
                          "isStopped": false,
                          "syncErrorThrowable": true,
                          "syncErrorThrown": false,
                          "syncErrorValue": null,
                        },
                        Subscriber {
                          "_parentOrParents": null,
                          "_subscriptions": Array [
                            SubjectSubscription {
                              "_parentOrParents": [Circular],
                              "_subscriptions": null,
                              "closed": false,
                              "subject": [Circular],
                              "subscriber": [Circular],
                            },
                          ],
                          "closed": false,
                          "destination": SafeSubscriber {
                            "_complete": undefined,
                            "_context": [Circular],
                            "_error": undefined,
                            "_next": [Function],
                            "_parentOrParents": null,
                            "_parentSubscriber": [Circular],
                            "_subscriptions": null,
                            "closed": false,
                            "destination": Object {
                              "closed": true,
                              "complete": [Function],
                              "error": [Function],
                              "next": [Function],
                            },
                            "isStopped": false,
                            "syncErrorThrowable": false,
                            "syncErrorThrown": false,
                            "syncErrorValue": null,
                          },
                          "isStopped": false,
                          "syncErrorThrowable": true,
                          "syncErrorThrown": false,
                          "syncErrorValue": null,
                        },
                      ],
                      "thrownError": null,
                    }
                  }
                  href="/"
                  navLinks$={
                    BehaviorSubject {
                      "_isScalar": false,
                      "_value": Array [
                        Object {
                          "baseUrl": "",
                          "href": "",
                          "id": "opensearchDashboards",
                          "title": "opensearchDashboards",
                        },
                      ],
                      "closed": false,
                      "hasError": false,
                      "isStopped": false,
                      "observers": Array [
                        Subscriber {
                          "_parentOrParents": null,
                          "_subscriptions": Array [
                            SubjectSubscription {
                              "_parentOrParents": [Circular],
                              "_subscriptions": null,
                              "closed": false,
                              "subject": [Circular],
                              "subscriber": [Circular],
                            },
                          ],
                          "closed": false,
                          "destination": SafeSubscriber {
                            "_complete": undefined,
                            "_context": [Circular],
                            "_error": undefined,
                            "_next": [Function],
                            "_parentOrParents": null,
                            "_parentSubscriber": [Circular],
                            "_subscriptions": null,
                            "closed": false,
                            "destination": Object {
                              "closed": true,
                              "complete": [Function],
                              "error": [Function],
                              "next": [Function],
                            },
                            "isStopped": false,
                            "syncErrorThrowable": false,
                            "syncErrorThrown": false,
                            "syncErrorValue": null,
                          },
                          "isStopped": false,
                          "syncErrorThrowable": true,
                          "syncErrorThrown": false,
                          "syncErrorValue": null,
                        },
                        Subscriber {
                          "_parentOrParents": null,
                          "_subscriptions": Array [
                            SubjectSubscription {
                              "_parentOrParents": [Circular],
                              "_subscriptions": null,
                              "closed": false,
                              "subject": [Circular],
                              "subscriber": [Circular],
                            },
                          ],
                          "closed": false,
                          "destination": SafeSubscriber {
                            "_complete": undefined,
                            "_context": [Circular],
                            "_error": undefined,
                            "_next": [Function],
                            "_parentOrParents": null,
                            "_parentSubscriber": [Circular],
                            "_subscriptions": null,
                            "closed": false,
                            "destination": Object {
                              "closed": true,
                              "complete": [Function],
                              "error": [Function],
                              "next": [Function],
                            },
                            "isStopped": false,
                            "syncErrorThrowable": false,
                            "syncErrorThrown": false,
                            "syncErrorValue": null,
                          },
                          "isStopped": false,
                          "syncErrorThrowable": true,
                          "syncErrorThrown": false,
                          "syncErrorValue": null,
                        },
                        Subscriber {
                          "_parentOrParents": null,
                          "_subscriptions": Array [
                            SubjectSubscription {
                              "_parentOrParents": [Circular],
                              "_subscriptions": null,
                              "closed": false,
                              "subject": [Circular],
                              "subscriber": [Circular],
                            },
                          ],
                          "closed": false,
                          "destination": SafeSubscriber {
                            "_complete": undefined,
                            "_context": [Circular],
                            "_error": undefined,
                            "_next": [Function],
                            "_parentOrParents": null,
                            "_parentSubscriber": [Circular],
                            "_subscriptions": null,
                            "closed": false,
                            "destination": Object {
                              "closed": true,
                              "complete": [Function],
                              "error": [Function],
                              "next": [Function],
                            },
                            "isStopped": false,
                            "syncErrorThrowable": false,
                            "syncErrorThrown": false,
                            "syncErrorValue": null,
                          },
                          "isStopped": false,
                          "syncErrorThrowable": true,
                          "syncErrorThrown": false,
                          "syncErrorValue": null,
                        },
                      ],
                      "thrownError": null,
                    }
                  }
                  navigateToApp={[MockFunction]}
                  theme="dark"
                />,
              ],
            },
            Object {
              "borders": "none",
              "items": Array [
                <EuiShowFor
                  sizes={
                    Array [
                      "m",
                      "l",
                      "xl",
                    ]
                  }
                >
                  <HeaderNavControls
                    navControls$={
                      BehaviorSubject {
                        "_isScalar": false,
                        "_value": Array [],
                        "closed": false,
                        "hasError": false,
                        "isStopped": false,
                        "observers": Array [
                          Subscriber {
                            "_parentOrParents": null,
                            "_subscriptions": Array [
                              SubjectSubscription {
                                "_parentOrParents": [Circular],
                                "_subscriptions": null,
                                "closed": false,
                                "subject": [Circular],
                                "subscriber": [Circular],
                              },
                            ],
                            "closed": false,
                            "destination": SafeSubscriber {
                              "_complete": undefined,
                              "_context": [Circular],
                              "_error": undefined,
                              "_next": [Function],
                              "_parentOrParents": null,
                              "_parentSubscriber": [Circular],
                              "_subscriptions": null,
                              "closed": false,
                              "destination": Object {
                                "closed": true,
                                "complete": [Function],
                                "error": [Function],
                                "next": [Function],
                              },
                              "isStopped": false,
                              "syncErrorThrowable": false,
                              "syncErrorThrown": false,
                              "syncErrorValue": null,
                            },
                            "isStopped": false,
                            "syncErrorThrowable": true,
                            "syncErrorThrown": false,
                            "syncErrorValue": null,
                          },
                        ],
                        "thrownError": null,
                      }
                    }
                  />
                </EuiShowFor>,
              ],
            },
            Object {
              "borders": "none",
              "items": Array [
                <EuiHideFor
                  sizes={
                    Array [
                      "m",
                      "l",
                      "xl",
                    ]
                  }
                >
                  <HeaderNavControls
                    navControls$={
                      BehaviorSubject {
                        "_isScalar": false,
                        "_value": Array [],
                        "closed": false,
                        "hasError": false,
                        "isStopped": false,
                        "observers": Array [
                          Subscriber {
                            "_parentOrParents": null,
                            "_subscriptions": Array [
                              SubjectSubscription {
                                "_parentOrParents": [Circular],
                                "_subscriptions": null,
                                "closed": false,
                                "subject": [Circular],
                                "subscriber": [Circular],
                              },
                            ],
                            "closed": false,
                            "destination": SafeSubscriber {
                              "_complete": undefined,
                              "_context": [Circular],
                              "_error": undefined,
                              "_next": [Function],
                              "_parentOrParents": null,
                              "_parentSubscriber": [Circular],
                              "_subscriptions": null,
                              "closed": false,
                              "destination": Object {
                                "closed": true,
                                "complete": [Function],
                                "error": [Function],
                                "next": [Function],
                              },
                              "isStopped": false,
                              "syncErrorThrowable": false,
                              "syncErrorThrown": false,
                              "syncErrorValue": null,
                            },
                            "isStopped": false,
                            "syncErrorThrowable": true,
                            "syncErrorThrown": false,
                            "syncErrorValue": null,
                          },
                        ],
                        "thrownError": null,
                      }
                    }
                  />
                </EuiHideFor>,
                <HeaderNavControls
                  navControls$={
                    BehaviorSubject {
                      "_isScalar": false,
                      "_value": Array [],
                      "closed": false,
                      "hasError": false,
                      "isStopped": false,
                      "observers": Array [
                        Subscriber {
                          "_parentOrParents": null,
                          "_subscriptions": Array [
                            SubjectSubscription {
                              "_parentOrParents": [Circular],
                              "_subscriptions": null,
                              "closed": false,
                              "subject": [Circular],
                              "subscriber": [Circular],
                            },
                          ],
                          "closed": false,
                          "destination": SafeSubscriber {
                            "_complete": undefined,
                            "_context": [Circular],
                            "_error": undefined,
                            "_next": [Function],
                            "_parentOrParents": null,
                            "_parentSubscriber": [Circular],
                            "_subscriptions": null,
                            "closed": false,
                            "destination": Object {
                              "closed": true,
                              "complete": [Function],
                              "error": [Function],
                              "next": [Function],
                            },
                            "isStopped": false,
                            "syncErrorThrowable": false,
                            "syncErrorThrown": false,
                            "syncErrorValue": null,
                          },
                          "isStopped": false,
                          "syncErrorThrowable": true,
                          "syncErrorThrown": false,
                          "syncErrorValue": null,
                        },
                      ],
                      "thrownError": null,
                    }
                  }
                />,
              ],
            },
          ]
        }
        theme="dark"
      >
        <div
          className="euiHeader euiHeader--dark euiHeader--fixed expandedHeader"
        >
          <EuiHeaderSection
            key="items-0"
          >
            <div
              className="euiHeaderSection euiHeaderSection--dontGrow euiHeaderSection--left"
            >
              <EuiHeaderSectionItem
                border="none"
                key="0"
              >
                <div
                  className="euiHeaderSectionItem"
                >
                  <HeaderLogo
                    basePath={
                      BasePath {
                        "basePath": "/test",
                        "get": [Function],
                        "prepend": [Function],
                        "remove": [Function],
                        "serverBasePath": "/test",
                      }
                    }
                    branding={
                      Object {
                        "applicationTitle": "OpenSearch Dashboards",
                        "darkMode": false,
                        "logo": Object {
                          "defaultUrl": "/",
                        },
                        "mark": Object {
                          "defaultUrl": "/",
                        },
                      }
                    }
                    forceNavigation$={
                      BehaviorSubject {
                        "_isScalar": false,
                        "_value": false,
                        "closed": false,
                        "hasError": false,
                        "isStopped": false,
                        "observers": Array [
                          Subscriber {
                            "_parentOrParents": null,
                            "_subscriptions": Array [
                              SubjectSubscription {
                                "_parentOrParents": [Circular],
                                "_subscriptions": null,
                                "closed": false,
                                "subject": [Circular],
                                "subscriber": [Circular],
                              },
                            ],
                            "closed": false,
                            "destination": SafeSubscriber {
                              "_complete": undefined,
                              "_context": [Circular],
                              "_error": undefined,
                              "_next": [Function],
                              "_parentOrParents": null,
                              "_parentSubscriber": [Circular],
                              "_subscriptions": null,
                              "closed": false,
                              "destination": Object {
                                "closed": true,
                                "complete": [Function],
                                "error": [Function],
                                "next": [Function],
                              },
                              "isStopped": false,
                              "syncErrorThrowable": false,
                              "syncErrorThrown": false,
                              "syncErrorValue": null,
                            },
                            "isStopped": false,
                            "syncErrorThrowable": true,
                            "syncErrorThrown": false,
                            "syncErrorValue": null,
                          },
                          Subscriber {
                            "_parentOrParents": null,
                            "_subscriptions": Array [
                              SubjectSubscription {
                                "_parentOrParents": [Circular],
                                "_subscriptions": null,
                                "closed": false,
                                "subject": [Circular],
                                "subscriber": [Circular],
                              },
                            ],
                            "closed": false,
                            "destination": SafeSubscriber {
                              "_complete": undefined,
                              "_context": [Circular],
                              "_error": undefined,
                              "_next": [Function],
                              "_parentOrParents": null,
                              "_parentSubscriber": [Circular],
                              "_subscriptions": null,
                              "closed": false,
                              "destination": Object {
                                "closed": true,
                                "complete": [Function],
                                "error": [Function],
                                "next": [Function],
                              },
                              "isStopped": false,
                              "syncErrorThrowable": false,
                              "syncErrorThrown": false,
                              "syncErrorValue": null,
                            },
                            "isStopped": false,
                            "syncErrorThrowable": true,
                            "syncErrorThrown": false,
                            "syncErrorValue": null,
                          },
                        ],
                        "thrownError": null,
                      }
                    }
                    href="/"
                    navLinks$={
                      BehaviorSubject {
                        "_isScalar": false,
                        "_value": Array [
                          Object {
                            "baseUrl": "",
                            "href": "",
                            "id": "opensearchDashboards",
                            "title": "opensearchDashboards",
                          },
                        ],
                        "closed": false,
                        "hasError": false,
                        "isStopped": false,
                        "observers": Array [
                          Subscriber {
                            "_parentOrParents": null,
                            "_subscriptions": Array [
                              SubjectSubscription {
                                "_parentOrParents": [Circular],
                                "_subscriptions": null,
                                "closed": false,
                                "subject": [Circular],
                                "subscriber": [Circular],
                              },
                            ],
                            "closed": false,
                            "destination": SafeSubscriber {
                              "_complete": undefined,
                              "_context": [Circular],
                              "_error": undefined,
                              "_next": [Function],
                              "_parentOrParents": null,
                              "_parentSubscriber": [Circular],
                              "_subscriptions": null,
                              "closed": false,
                              "destination": Object {
                                "closed": true,
                                "complete": [Function],
                                "error": [Function],
                                "next": [Function],
                              },
                              "isStopped": false,
                              "syncErrorThrowable": false,
                              "syncErrorThrown": false,
                              "syncErrorValue": null,
                            },
                            "isStopped": false,
                            "syncErrorThrowable": true,
                            "syncErrorThrown": false,
                            "syncErrorValue": null,
                          },
                          Subscriber {
                            "_parentOrParents": null,
                            "_subscriptions": Array [
                              SubjectSubscription {
                                "_parentOrParents": [Circular],
                                "_subscriptions": null,
                                "closed": false,
                                "subject": [Circular],
                                "subscriber": [Circular],
                              },
                            ],
                            "closed": false,
                            "destination": SafeSubscriber {
                              "_complete": undefined,
                              "_context": [Circular],
                              "_error": undefined,
                              "_next": [Function],
                              "_parentOrParents": null,
                              "_parentSubscriber": [Circular],
                              "_subscriptions": null,
                              "closed": false,
                              "destination": Object {
                                "closed": true,
                                "complete": [Function],
                                "error": [Function],
                                "next": [Function],
                              },
                              "isStopped": false,
                              "syncErrorThrowable": false,
                              "syncErrorThrown": false,
                              "syncErrorValue": null,
                            },
                            "isStopped": false,
                            "syncErrorThrowable": true,
                            "syncErrorThrown": false,
                            "syncErrorValue": null,
                          },
                          Subscriber {
                            "_parentOrParents": null,
                            "_subscriptions": Array [
                              SubjectSubscription {
                                "_parentOrParents": [Circular],
                                "_subscriptions": null,
                                "closed": false,
                                "subject": [Circular],
                                "subscriber": [Circular],
                              },
                            ],
                            "closed": false,
                            "destination": SafeSubscriber {
                              "_complete": undefined,
                              "_context": [Circular],
                              "_error": undefined,
                              "_next": [Function],
                              "_parentOrParents": null,
                              "_parentSubscriber": [Circular],
                              "_subscriptions": null,
                              "closed": false,
                              "destination": Object {
                                "closed": true,
                                "complete": [Function],
                                "error": [Function],
                                "next": [Function],
                              },
                              "isStopped": false,
                              "syncErrorThrowable": false,
                              "syncErrorThrown": false,
                              "syncErrorValue": null,
                            },
                            "isStopped": false,
                            "syncErrorThrowable": true,
                            "syncErrorThrown": false,
                            "syncErrorValue": null,
                          },
                        ],
                        "thrownError": null,
                      }
                    }
                    navigateToApp={[MockFunction]}
                    theme="dark"
                  >
                    <a
                      aria-label="Go to home page"
                      className="logoContainer"
                      data-test-subj="logo"
                      href="/"
                      onClick={[Function]}
                    >
                      <img
                        alt="OpenSearch Dashboards logo"
                        className="logoImage"
                        data-test-image-url="/"
                        data-test-subj="customLogo"
                        loading="lazy"
                        src="/"
                      />
                    </a>
                  </HeaderLogo>
                </div>
              </EuiHeaderSectionItem>
            </div>
          </EuiHeaderSection>
          <EuiHeaderSection
            key="items-1"
          >
            <div
              className="euiHeaderSection euiHeaderSection--dontGrow euiHeaderSection--left"
            >
              <EuiHeaderSectionItem
                border="none"
                key="0"
              >
                <div
                  className="euiHeaderSectionItem"
                >
                  <EuiShowFor
                    sizes={
                      Array [
                        "m",
                        "l",
                        "xl",
                      ]
                    }
                  >
                    <HeaderNavControls
                      navControls$={
                        BehaviorSubject {
                          "_isScalar": false,
                          "_value": Array [],
                          "closed": false,
                          "hasError": false,
                          "isStopped": false,
                          "observers": Array [
                            Subscriber {
                              "_parentOrParents": null,
                              "_subscriptions": Array [
                                SubjectSubscription {
                                  "_parentOrParents": [Circular],
                                  "_subscriptions": null,
                                  "closed": false,
                                  "subject": [Circular],
                                  "subscriber": [Circular],
                                },
                              ],
                              "closed": false,
                              "destination": SafeSubscriber {
                                "_complete": undefined,
                                "_context": [Circular],
                                "_error": undefined,
                                "_next": [Function],
                                "_parentOrParents": null,
                                "_parentSubscriber": [Circular],
                                "_subscriptions": null,
                                "closed": false,
                                "destination": Object {
                                  "closed": true,
                                  "complete": [Function],
                                  "error": [Function],
                                  "next": [Function],
                                },
                                "isStopped": false,
                                "syncErrorThrowable": false,
                                "syncErrorThrown": false,
                                "syncErrorValue": null,
                              },
                              "isStopped": false,
                              "syncErrorThrowable": true,
                              "syncErrorThrown": false,
                              "syncErrorValue": null,
                            },
                          ],
                          "thrownError": null,
                        }
                      }
                    />
                  </EuiShowFor>
                </div>
              </EuiHeaderSectionItem>
            </div>
          </EuiHeaderSection>
          <EuiHeaderSection
            key="items-2"
          >
            <div
              className="euiHeaderSection euiHeaderSection--dontGrow euiHeaderSection--left"
            >
              <EuiHeaderSectionItem
                border="none"
                key="0"
              >
                <div
                  className="euiHeaderSectionItem"
                >
                  <EuiHideFor
                    sizes={
                      Array [
                        "m",
                        "l",
                        "xl",
                      ]
                    }
                  />
                </div>
              </EuiHeaderSectionItem>
              <EuiHeaderSectionItem
                border="none"
                key="1"
              >
                <div
                  className="euiHeaderSectionItem"
                >
                  <HeaderNavControls
                    navControls$={
                      BehaviorSubject {
                        "_isScalar": false,
                        "_value": Array [],
                        "closed": false,
                        "hasError": false,
                        "isStopped": false,
                        "observers": Array [
                          Subscriber {
                            "_parentOrParents": null,
                            "_subscriptions": Array [
                              SubjectSubscription {
                                "_parentOrParents": [Circular],
                                "_subscriptions": null,
                                "closed": false,
                                "subject": [Circular],
                                "subscriber": [Circular],
                              },
                            ],
                            "closed": false,
                            "destination": SafeSubscriber {
                              "_complete": undefined,
                              "_context": [Circular],
                              "_error": undefined,
                              "_next": [Function],
                              "_parentOrParents": null,
                              "_parentSubscriber": [Circular],
                              "_subscriptions": null,
                              "closed": false,
                              "destination": Object {
                                "closed": true,
                                "complete": [Function],
                                "error": [Function],
                                "next": [Function],
                              },
                              "isStopped": false,
                              "syncErrorThrowable": false,
                              "syncErrorThrown": false,
                              "syncErrorValue": null,
                            },
                            "isStopped": false,
                            "syncErrorThrowable": true,
                            "syncErrorThrown": false,
                            "syncErrorValue": null,
                          },
                        ],
                        "thrownError": null,
                      }
                    }
                  />
                </div>
              </EuiHeaderSectionItem>
            </div>
          </EuiHeaderSection>
        </div>
      </EuiHeader>
      <EuiHeader
        className="primaryHeader"
        position="fixed"
      >
        <div
          className="euiHeader euiHeader--default euiHeader--fixed primaryHeader"
        >
          <EuiHeaderSection
            grow={false}
          >
            <div
              className="euiHeaderSection euiHeaderSection--dontGrow euiHeaderSection--left"
            >
              <EuiHeaderSectionItem
                border="right"
                className="header__toggleNavButtonSection"
              >
                <div
                  className="euiHeaderSectionItem euiHeaderSectionItem--borderRight header__toggleNavButtonSection"
                >
                  <EuiHeaderSectionItemButton
                    aria-controls="mockId"
                    aria-expanded={false}
                    aria-label="Toggle primary navigation"
                    aria-pressed={false}
                    data-test-subj="toggleNavButton"
                    onClick={[Function]}
                  >
                    <EuiButtonEmpty
                      aria-controls="mockId"
                      aria-expanded={false}
                      aria-label="Toggle primary navigation"
                      aria-pressed={false}
                      buttonRef={
                        Object {
                          "current": <button
                            aria-controls="mockId"
                            aria-expanded="false"
                            aria-label="Toggle primary navigation"
                            aria-pressed="false"
                            class="euiButtonEmpty euiButtonEmpty--text euiHeaderSectionItemButton"
                            data-test-subj="toggleNavButton"
                            type="button"
                          >
                            <span
                              class="euiButtonContent euiButtonEmpty__content"
                            >
                              <span
                                class="euiButtonEmpty__text"
                              >
                                <span
                                  class="euiHeaderSectionItemButton__content"
                                >
                                  <span
                                    data-euiicon-type="menu"
                                    title="Menu"
                                  />
                                </span>
                              </span>
                            </span>
                          </button>,
                        }
                      }
                      className="euiHeaderSectionItemButton"
                      color="text"
                      data-test-subj="toggleNavButton"
                      onClick={[Function]}
                    >
                      <button
                        aria-controls="mockId"
                        aria-expanded={false}
                        aria-label="Toggle primary navigation"
                        aria-pressed={false}
                        className="euiButtonEmpty euiButtonEmpty--text euiHeaderSectionItemButton"
                        data-test-subj="toggleNavButton"
                        disabled={false}
                        onClick={[Function]}
                        type="button"
                      >
                        <EuiButtonContent
                          className="euiButtonEmpty__content"
                          iconSide="left"
                          iconSize="m"
                          textProps={
                            Object {
                              "className": "euiButtonEmpty__text",
                            }
                          }
                        >
                          <span
                            className="euiButtonContent euiButtonEmpty__content"
                          >
                            <span
                              className="euiButtonEmpty__text"
                            >
                              <span
                                className="euiHeaderSectionItemButton__content"
                              >
                                <EuiIcon
                                  size="m"
                                  title="Menu"
                                  type="menu"
                                >
                                  <span
                                    data-euiicon-type="menu"
                                    size="m"
                                    title="Menu"
                                  />
                                </EuiIcon>
                              </span>
                            </span>
                          </span>
                        </EuiButtonContent>
                      </button>
                    </EuiButtonEmpty>
                  </EuiHeaderSectionItemButton>
                </div>
              </EuiHeaderSectionItem>
              <EuiHeaderSectionItem
                border="right"
              >
                <div
                  className="euiHeaderSectionItem euiHeaderSectionItem--borderRight"
                >
                  <HeaderNavControls
                    navControls$={
                      BehaviorSubject {
                        "_isScalar": false,
                        "_value": Array [],
                        "closed": false,
                        "hasError": false,
                        "isStopped": false,
                        "observers": Array [
                          Subscriber {
                            "_parentOrParents": null,
                            "_subscriptions": Array [
                              SubjectSubscription {
                                "_parentOrParents": [Circular],
                                "_subscriptions": null,
                                "closed": false,
                                "subject": [Circular],
                                "subscriber": [Circular],
                              },
                            ],
                            "closed": false,
                            "destination": SafeSubscriber {
                              "_complete": undefined,
                              "_context": [Circular],
                              "_error": undefined,
                              "_next": [Function],
                              "_parentOrParents": null,
                              "_parentSubscriber": [Circular],
                              "_subscriptions": null,
                              "closed": false,
                              "destination": Object {
                                "closed": true,
                                "complete": [Function],
                                "error": [Function],
                                "next": [Function],
                              },
                              "isStopped": false,
                              "syncErrorThrowable": false,
                              "syncErrorThrown": false,
                              "syncErrorValue": null,
                            },
                            "isStopped": false,
                            "syncErrorThrowable": true,
                            "syncErrorThrown": false,
                            "syncErrorValue": null,
                          },
                        ],
                        "thrownError": null,
                      }
                    }
                    side="left"
                  />
                </div>
              </EuiHeaderSectionItem>
              <EuiHeaderSectionItem
                border="right"
              >
                <div
                  className="euiHeaderSectionItem euiHeaderSectionItem--borderRight"
                >
                  <HomeLoader
                    branding={
                      Object {
                        "applicationTitle": "OpenSearch Dashboards",
                        "darkMode": false,
                        "logo": Object {
                          "defaultUrl": "/",
                        },
                        "mark": Object {
                          "defaultUrl": "/",
                        },
                      }
                    }
                    forceNavigation$={
                      BehaviorSubject {
                        "_isScalar": false,
                        "_value": false,
                        "closed": false,
                        "hasError": false,
                        "isStopped": false,
                        "observers": Array [
                          Subscriber {
                            "_parentOrParents": null,
                            "_subscriptions": Array [
                              SubjectSubscription {
                                "_parentOrParents": [Circular],
                                "_subscriptions": null,
                                "closed": false,
                                "subject": [Circular],
                                "subscriber": [Circular],
                              },
                            ],
                            "closed": false,
                            "destination": SafeSubscriber {
                              "_complete": undefined,
                              "_context": [Circular],
                              "_error": undefined,
                              "_next": [Function],
                              "_parentOrParents": null,
                              "_parentSubscriber": [Circular],
                              "_subscriptions": null,
                              "closed": false,
                              "destination": Object {
                                "closed": true,
                                "complete": [Function],
                                "error": [Function],
                                "next": [Function],
                              },
                              "isStopped": false,
                              "syncErrorThrowable": false,
                              "syncErrorThrown": false,
                              "syncErrorValue": null,
                            },
                            "isStopped": false,
                            "syncErrorThrowable": true,
                            "syncErrorThrown": false,
                            "syncErrorValue": null,
                          },
                          Subscriber {
                            "_parentOrParents": null,
                            "_subscriptions": Array [
                              SubjectSubscription {
                                "_parentOrParents": [Circular],
                                "_subscriptions": null,
                                "closed": false,
                                "subject": [Circular],
                                "subscriber": [Circular],
                              },
                            ],
                            "closed": false,
                            "destination": SafeSubscriber {
                              "_complete": undefined,
                              "_context": [Circular],
                              "_error": undefined,
                              "_next": [Function],
                              "_parentOrParents": null,
                              "_parentSubscriber": [Circular],
                              "_subscriptions": null,
                              "closed": false,
                              "destination": Object {
                                "closed": true,
                                "complete": [Function],
                                "error": [Function],
                                "next": [Function],
                              },
                              "isStopped": false,
                              "syncErrorThrowable": false,
                              "syncErrorThrown": false,
                              "syncErrorValue": null,
                            },
                            "isStopped": false,
                            "syncErrorThrowable": true,
                            "syncErrorThrown": false,
                            "syncErrorValue": null,
                          },
                        ],
                        "thrownError": null,
                      }
                    }
                    href="/"
                    loadingCount$={
                      BehaviorSubject {
                        "_isScalar": false,
                        "_value": 0,
                        "closed": false,
                        "hasError": false,
                        "isStopped": false,
                        "observers": Array [
                          Subscriber {
                            "_parentOrParents": null,
                            "_subscriptions": Array [
                              SubjectSubscription {
                                "_parentOrParents": [Circular],
                                "_subscriptions": null,
                                "closed": false,
                                "subject": [Circular],
                                "subscriber": [Circular],
                              },
                            ],
                            "closed": false,
                            "destination": SafeSubscriber {
                              "_complete": undefined,
                              "_context": [Circular],
                              "_error": undefined,
                              "_next": [Function],
                              "_parentOrParents": null,
                              "_parentSubscriber": [Circular],
                              "_subscriptions": null,
                              "closed": false,
                              "destination": Object {
                                "closed": true,
                                "complete": [Function],
                                "error": [Function],
                                "next": [Function],
                              },
                              "isStopped": false,
                              "syncErrorThrowable": false,
                              "syncErrorThrown": false,
                              "syncErrorValue": null,
                            },
                            "isStopped": false,
                            "syncErrorThrowable": true,
                            "syncErrorThrown": false,
                            "syncErrorValue": null,
                          },
                          Subscriber {
                            "_parentOrParents": null,
                            "_subscriptions": Array [
                              SubjectSubscription {
                                "_parentOrParents": [Circular],
                                "_subscriptions": null,
                                "closed": false,
                                "subject": [Circular],
                                "subscriber": [Circular],
                              },
                            ],
                            "closed": false,
                            "destination": SafeSubscriber {
                              "_complete": undefined,
                              "_context": [Circular],
                              "_error": undefined,
                              "_next": [Function],
                              "_parentOrParents": null,
                              "_parentSubscriber": [Circular],
                              "_subscriptions": null,
                              "closed": false,
                              "destination": Object {
                                "closed": true,
                                "complete": [Function],
                                "error": [Function],
                                "next": [Function],
                              },
                              "isStopped": false,
                              "syncErrorThrowable": false,
                              "syncErrorThrown": false,
                              "syncErrorValue": null,
                            },
                            "isStopped": false,
                            "syncErrorThrowable": true,
                            "syncErrorThrown": false,
                            "syncErrorValue": null,
                          },
                        ],
                        "thrownError": null,
                      }
                    }
                    navLinks$={
                      BehaviorSubject {
                        "_isScalar": false,
                        "_value": Array [
                          Object {
                            "baseUrl": "",
                            "href": "",
                            "id": "opensearchDashboards",
                            "title": "opensearchDashboards",
                          },
                        ],
                        "closed": false,
                        "hasError": false,
                        "isStopped": false,
                        "observers": Array [
                          Subscriber {
                            "_parentOrParents": null,
                            "_subscriptions": Array [
                              SubjectSubscription {
                                "_parentOrParents": [Circular],
                                "_subscriptions": null,
                                "closed": false,
                                "subject": [Circular],
                                "subscriber": [Circular],
                              },
                            ],
                            "closed": false,
                            "destination": SafeSubscriber {
                              "_complete": undefined,
                              "_context": [Circular],
                              "_error": undefined,
                              "_next": [Function],
                              "_parentOrParents": null,
                              "_parentSubscriber": [Circular],
                              "_subscriptions": null,
                              "closed": false,
                              "destination": Object {
                                "closed": true,
                                "complete": [Function],
                                "error": [Function],
                                "next": [Function],
                              },
                              "isStopped": false,
                              "syncErrorThrowable": false,
                              "syncErrorThrown": false,
                              "syncErrorValue": null,
                            },
                            "isStopped": false,
                            "syncErrorThrowable": true,
                            "syncErrorThrown": false,
                            "syncErrorValue": null,
                          },
                          Subscriber {
                            "_parentOrParents": null,
                            "_subscriptions": Array [
                              SubjectSubscription {
                                "_parentOrParents": [Circular],
                                "_subscriptions": null,
                                "closed": false,
                                "subject": [Circular],
                                "subscriber": [Circular],
                              },
                            ],
                            "closed": false,
                            "destination": SafeSubscriber {
                              "_complete": undefined,
                              "_context": [Circular],
                              "_error": undefined,
                              "_next": [Function],
                              "_parentOrParents": null,
                              "_parentSubscriber": [Circular],
                              "_subscriptions": null,
                              "closed": false,
                              "destination": Object {
                                "closed": true,
                                "complete": [Function],
                                "error": [Function],
                                "next": [Function],
                              },
                              "isStopped": false,
                              "syncErrorThrowable": false,
                              "syncErrorThrown": false,
                              "syncErrorValue": null,
                            },
                            "isStopped": false,
                            "syncErrorThrowable": true,
                            "syncErrorThrown": false,
                            "syncErrorValue": null,
                          },
                          Subscriber {
                            "_parentOrParents": null,
                            "_subscriptions": Array [
                              SubjectSubscription {
                                "_parentOrParents": [Circular],
                                "_subscriptions": null,
                                "closed": false,
                                "subject": [Circular],
                                "subscriber": [Circular],
                              },
                            ],
                            "closed": false,
                            "destination": SafeSubscriber {
                              "_complete": undefined,
                              "_context": [Circular],
                              "_error": undefined,
                              "_next": [Function],
                              "_parentOrParents": null,
                              "_parentSubscriber": [Circular],
                              "_subscriptions": null,
                              "closed": false,
                              "destination": Object {
                                "closed": true,
                                "complete": [Function],
                                "error": [Function],
                                "next": [Function],
                              },
                              "isStopped": false,
                              "syncErrorThrowable": false,
                              "syncErrorThrown": false,
                              "syncErrorValue": null,
                            },
                            "isStopped": false,
                            "syncErrorThrowable": true,
                            "syncErrorThrown": false,
                            "syncErrorValue": null,
                          },
                        ],
                        "thrownError": null,
                      }
                    }
                    navigateToApp={[MockFunction]}
                  >
                    <EuiHeaderSectionItemButton
                      aria-label="Go to home page"
                      className="header__homeLoaderNavButton"
                      data-test-subj="homeLoader"
                      href="/"
                      onClick={[Function]}
                      title="Go to home page"
                    >
                      <EuiButtonEmpty
                        aria-label="Go to home page"
                        buttonRef={
                          Object {
                            "current": <a
                              aria-label="Go to home page"
                              class="euiButtonEmpty euiButtonEmpty--text euiHeaderSectionItemButton header__homeLoaderNavButton"
                              data-test-subj="homeLoader"
                              href="/"
                              rel="noreferrer"
                              title="Go to home page"
                            >
                              <span
                                class="euiButtonContent euiButtonEmpty__content"
                              >
                                <span
                                  class="euiButtonEmpty__text"
                                >
                                  <span
                                    class="euiHeaderSectionItemButton__content"
                                  >
                                    <div
                                      class="homeIconContainer"
                                    >
                                      <span
                                        class="logoImage"
                                        data-euiicon-type="/"
                                        data-test-image-url="/"
                                        data-test-subj="customMark"
                                        title="OpenSearch Dashboards home"
                                      />
                                    </div>
                                    <div
                                      class="loaderContainer"
                                    >
                                      <span
                                        aria-hidden="true"
                                        aria-label="Loading content"
                                        class="euiLoadingSpinner euiLoadingSpinner--medium osdLoadingIndicator-hidden"
                                        data-test-subj="globalLoadingIndicator-hidden"
                                      />
                                    </div>
                                  </span>
                                </span>
                              </span>
                            </a>,
                          }
                        }
                        className="euiHeaderSectionItemButton header__homeLoaderNavButton"
                        color="text"
                        data-test-subj="homeLoader"
                        href="/"
                        onClick={[Function]}
                        title="Go to home page"
                      >
                        <a
                          aria-label="Go to home page"
                          className="euiButtonEmpty euiButtonEmpty--text euiHeaderSectionItemButton header__homeLoaderNavButton"
                          data-test-subj="homeLoader"
                          href="/"
                          onClick={[Function]}
                          rel="noreferrer"
                          title="Go to home page"
                        >
                          <EuiButtonContent
                            className="euiButtonEmpty__content"
                            iconSide="left"
                            iconSize="m"
                            textProps={
                              Object {
                                "className": "euiButtonEmpty__text",
                              }
                            }
                          >
                            <span
                              className="euiButtonContent euiButtonEmpty__content"
                            >
                              <span
                                className="euiButtonEmpty__text"
                              >
                                <span
                                  className="euiHeaderSectionItemButton__content"
                                >
                                  <div
                                    className="homeIconContainer"
                                  >
                                    <HomeIcon
                                      applicationTitle="OpenSearch Dashboards"
                                      darkMode={false}
                                      logo={
                                        Object {
                                          "defaultUrl": "/",
                                        }
                                      }
                                      mark={
                                        Object {
                                          "defaultUrl": "/",
                                        }
                                      }
                                    >
                                      <EuiIcon
                                        className="logoImage"
                                        data-test-image-url="/"
                                        data-test-subj="customMark"
                                        size="l"
                                        title="OpenSearch Dashboards home"
                                        type="/"
                                      >
                                        <span
                                          className="logoImage"
                                          data-euiicon-type="/"
                                          data-test-image-url="/"
                                          data-test-subj="customMark"
                                          size="l"
                                          title="OpenSearch Dashboards home"
                                        />
                                      </EuiIcon>
                                    </HomeIcon>
                                  </div>
                                  <div
                                    className="loaderContainer"
                                  >
                                    <LoadingIndicator
                                      loadingCount$={
                                        BehaviorSubject {
                                          "_isScalar": false,
                                          "_value": 0,
                                          "closed": false,
                                          "hasError": false,
                                          "isStopped": false,
                                          "observers": Array [
                                            Subscriber {
                                              "_parentOrParents": null,
                                              "_subscriptions": Array [
                                                SubjectSubscription {
                                                  "_parentOrParents": [Circular],
                                                  "_subscriptions": null,
                                                  "closed": false,
                                                  "subject": [Circular],
                                                  "subscriber": [Circular],
                                                },
                                              ],
                                              "closed": false,
                                              "destination": SafeSubscriber {
                                                "_complete": undefined,
                                                "_context": [Circular],
                                                "_error": undefined,
                                                "_next": [Function],
                                                "_parentOrParents": null,
                                                "_parentSubscriber": [Circular],
                                                "_subscriptions": null,
                                                "closed": false,
                                                "destination": Object {
                                                  "closed": true,
                                                  "complete": [Function],
                                                  "error": [Function],
                                                  "next": [Function],
                                                },
                                                "isStopped": false,
                                                "syncErrorThrowable": false,
                                                "syncErrorThrown": false,
                                                "syncErrorValue": null,
                                              },
                                              "isStopped": false,
                                              "syncErrorThrowable": true,
                                              "syncErrorThrown": false,
                                              "syncErrorValue": null,
                                            },
                                            Subscriber {
                                              "_parentOrParents": null,
                                              "_subscriptions": Array [
                                                SubjectSubscription {
                                                  "_parentOrParents": [Circular],
                                                  "_subscriptions": null,
                                                  "closed": false,
                                                  "subject": [Circular],
                                                  "subscriber": [Circular],
                                                },
                                              ],
                                              "closed": false,
                                              "destination": SafeSubscriber {
                                                "_complete": undefined,
                                                "_context": [Circular],
                                                "_error": undefined,
                                                "_next": [Function],
                                                "_parentOrParents": null,
                                                "_parentSubscriber": [Circular],
                                                "_subscriptions": null,
                                                "closed": false,
                                                "destination": Object {
                                                  "closed": true,
                                                  "complete": [Function],
                                                  "error": [Function],
                                                  "next": [Function],
                                                },
                                                "isStopped": false,
                                                "syncErrorThrowable": false,
                                                "syncErrorThrown": false,
                                                "syncErrorValue": null,
                                              },
                                              "isStopped": false,
                                              "syncErrorThrowable": true,
                                              "syncErrorThrown": false,
                                              "syncErrorValue": null,
                                            },
                                          ],
                                          "thrownError": null,
                                        }
                                      }
                                      showAsBar={false}
                                    >
                                      <EuiLoadingSpinner
                                        aria-hidden={true}
                                        aria-label="Loading content"
                                        className="osdLoadingIndicator-hidden"
                                        data-test-subj="globalLoadingIndicator-hidden"
                                      >
                                        <span
                                          aria-hidden={true}
                                          aria-label="Loading content"
                                          className="euiLoadingSpinner euiLoadingSpinner--medium osdLoadingIndicator-hidden"
                                          data-test-subj="globalLoadingIndicator-hidden"
                                        />
                                      </EuiLoadingSpinner>
                                    </LoadingIndicator>
                                  </div>
                                </span>
                              </span>
                            </span>
                          </EuiButtonContent>
                        </a>
                      </EuiButtonEmpty>
                    </EuiHeaderSectionItemButton>
                  </HomeLoader>
                </div>
              </EuiHeaderSectionItem>
            </div>
          </EuiHeaderSection>
          <HeaderBreadcrumbs
            appTitle$={
              BehaviorSubject {
                "_isScalar": false,
                "_value": "test",
                "closed": false,
                "hasError": false,
                "isStopped": false,
                "observers": Array [
                  Subscriber {
                    "_parentOrParents": null,
                    "_subscriptions": Array [
                      SubjectSubscription {
                        "_parentOrParents": [Circular],
                        "_subscriptions": null,
                        "closed": false,
                        "subject": [Circular],
                        "subscriber": [Circular],
                      },
                    ],
                    "closed": false,
                    "destination": SafeSubscriber {
                      "_complete": undefined,
                      "_context": [Circular],
                      "_error": undefined,
                      "_next": [Function],
                      "_parentOrParents": null,
                      "_parentSubscriber": [Circular],
                      "_subscriptions": null,
                      "closed": false,
                      "destination": Object {
                        "closed": true,
                        "complete": [Function],
                        "error": [Function],
                        "next": [Function],
                      },
                      "isStopped": false,
                      "syncErrorThrowable": false,
                      "syncErrorThrown": false,
                      "syncErrorValue": null,
                    },
                    "isStopped": false,
                    "syncErrorThrowable": true,
                    "syncErrorThrown": false,
                    "syncErrorValue": null,
                  },
                ],
                "thrownError": null,
              }
            }
            breadcrumbs$={
              BehaviorSubject {
                "_isScalar": false,
                "_value": Array [
                  Object {
                    "text": "test",
                  },
                ],
                "closed": false,
                "hasError": false,
                "isStopped": false,
                "observers": Array [
                  Subscriber {
                    "_parentOrParents": null,
                    "_subscriptions": Array [
                      SubjectSubscription {
                        "_parentOrParents": [Circular],
                        "_subscriptions": null,
                        "closed": false,
                        "subject": [Circular],
                        "subscriber": [Circular],
                      },
                    ],
                    "closed": false,
                    "destination": SafeSubscriber {
                      "_complete": undefined,
                      "_context": [Circular],
                      "_error": undefined,
                      "_next": [Function],
                      "_parentOrParents": null,
                      "_parentSubscriber": [Circular],
                      "_subscriptions": null,
                      "closed": false,
                      "destination": Object {
                        "closed": true,
                        "complete": [Function],
                        "error": [Function],
                        "next": [Function],
                      },
                      "isStopped": false,
                      "syncErrorThrowable": false,
                      "syncErrorThrown": false,
                      "syncErrorValue": null,
                    },
                    "isStopped": false,
                    "syncErrorThrowable": true,
                    "syncErrorThrown": false,
                    "syncErrorValue": null,
                  },
                ],
                "thrownError": null,
              }
            }
            isDarkMode={false}
          >
            <EuiHeaderBreadcrumbs
              breadcrumbs={
                Array [
                  Object {
                    "className": "osdBreadcrumbs",
                    "data-test-subj": "breadcrumb first last",
                    "text": "test",
                  },
                ]
              }
              className="osdHeaderBreadcrumbs"
              data-test-subj="breadcrumbs"
              max={10}
            >
              <EuiBreadcrumbs
                breadcrumbs={
                  Array [
                    Object {
                      "className": "osdBreadcrumbs",
                      "data-test-subj": "breadcrumb first last",
                      "text": "test",
                    },
                  ]
                }
                className="euiHeaderBreadcrumbs osdHeaderBreadcrumbs"
                data-test-subj="breadcrumbs"
                max={10}
                truncate={true}
              >
                <nav
                  aria-label="breadcrumb"
                  className="euiBreadcrumbs euiHeaderBreadcrumbs osdHeaderBreadcrumbs euiBreadcrumbs--truncate"
                  data-test-subj="breadcrumbs"
                >
                  <EuiInnerText>
                    <span
                      aria-current="page"
                      className="euiBreadcrumb osdBreadcrumbs euiBreadcrumb--last"
                      data-test-subj="breadcrumb first last"
                      title="test"
                    >
                      test
                    </span>
                  </EuiInnerText>
                </nav>
              </EuiBreadcrumbs>
            </EuiHeaderBreadcrumbs>
          </HeaderBreadcrumbs>
          <EuiHeaderSectionItem
            border="none"
          >
            <div
              className="euiHeaderSectionItem"
            >
              <HeaderBadge
                badge$={
                  BehaviorSubject {
                    "_isScalar": false,
                    "_value": undefined,
                    "closed": false,
                    "hasError": false,
                    "isStopped": false,
                    "observers": Array [
                      Subscriber {
                        "_parentOrParents": null,
                        "_subscriptions": Array [
                          SubjectSubscription {
                            "_parentOrParents": [Circular],
                            "_subscriptions": null,
                            "closed": false,
                            "subject": [Circular],
                            "subscriber": [Circular],
                          },
                        ],
                        "closed": false,
                        "destination": SafeSubscriber {
                          "_complete": undefined,
                          "_context": [Circular],
                          "_error": undefined,
                          "_next": [Function],
                          "_parentOrParents": null,
                          "_parentSubscriber": [Circular],
                          "_subscriptions": null,
                          "closed": false,
                          "destination": Object {
                            "closed": true,
                            "complete": [Function],
                            "error": [Function],
                            "next": [Function],
                          },
                          "isStopped": false,
                          "syncErrorThrowable": false,
                          "syncErrorThrown": false,
                          "syncErrorValue": null,
                        },
                        "isStopped": false,
                        "syncErrorThrowable": true,
                        "syncErrorThrown": false,
                        "syncErrorValue": null,
                      },
                    ],
                    "thrownError": null,
                  }
                }
              />
            </div>
          </EuiHeaderSectionItem>
          <EuiHeaderSection
            side="right"
          >
            <div
              className="euiHeaderSection euiHeaderSection--dontGrow euiHeaderSection--right"
            >
              <EuiHeaderSectionItem
                border="none"
              >
                <div
                  className="euiHeaderSectionItem"
                >
                  <HeaderActionMenu
                    actionMenu$={
                      BehaviorSubject {
                        "_isScalar": false,
                        "_value": undefined,
                        "closed": false,
                        "hasError": false,
                        "isStopped": false,
                        "observers": Array [
                          Subscriber {
                            "_parentOrParents": null,
                            "_subscriptions": Array [
                              SubjectSubscription {
                                "_parentOrParents": [Circular],
                                "_subscriptions": null,
                                "closed": false,
                                "subject": [Circular],
                                "subscriber": [Circular],
                              },
                            ],
                            "closed": false,
                            "destination": SafeSubscriber {
                              "_complete": undefined,
                              "_context": [Circular],
                              "_error": undefined,
                              "_next": [Function],
                              "_parentOrParents": null,
                              "_parentSubscriber": [Circular],
                              "_subscriptions": null,
                              "closed": false,
                              "destination": Object {
                                "closed": true,
                                "complete": [Function],
                                "error": [Function],
                                "next": [Function],
                              },
                              "isStopped": false,
                              "syncErrorThrowable": false,
                              "syncErrorThrown": false,
                              "syncErrorValue": null,
                            },
                            "isStopped": false,
                            "syncErrorThrowable": true,
                            "syncErrorThrown": false,
                            "syncErrorValue": null,
                          },
                        ],
                        "thrownError": null,
                      }
                    }
                  >
                    <div
                      data-test-subj="headerAppActionMenu"
                    />
                  </HeaderActionMenu>
                </div>
              </EuiHeaderSectionItem>
              <EuiHeaderSectionItem
                border="left"
              >
                <div
                  className="euiHeaderSectionItem euiHeaderSectionItem--borderLeft"
                >
                  <HeaderNavControls
                    navControls$={
                      BehaviorSubject {
                        "_isScalar": false,
                        "_value": Array [],
                        "closed": false,
                        "hasError": false,
                        "isStopped": false,
                        "observers": Array [
                          Subscriber {
                            "_parentOrParents": null,
                            "_subscriptions": Array [
                              SubjectSubscription {
                                "_parentOrParents": [Circular],
                                "_subscriptions": null,
                                "closed": false,
                                "subject": [Circular],
                                "subscriber": [Circular],
                              },
                            ],
                            "closed": false,
                            "destination": SafeSubscriber {
                              "_complete": undefined,
                              "_context": [Circular],
                              "_error": undefined,
                              "_next": [Function],
                              "_parentOrParents": null,
                              "_parentSubscriber": [Circular],
                              "_subscriptions": null,
                              "closed": false,
                              "destination": Object {
                                "closed": true,
                                "complete": [Function],
                                "error": [Function],
                                "next": [Function],
                              },
                              "isStopped": false,
                              "syncErrorThrowable": false,
                              "syncErrorThrown": false,
                              "syncErrorValue": null,
                            },
                            "isStopped": false,
                            "syncErrorThrowable": true,
                            "syncErrorThrown": false,
                            "syncErrorValue": null,
                          },
                        ],
                        "thrownError": null,
                      }
                    }
                  />
                </div>
              </EuiHeaderSectionItem>
              <EuiHeaderSectionItem
                border="left"
              >
                <div
                  className="euiHeaderSectionItem euiHeaderSectionItem--borderLeft"
                >
                  <HeaderNavControls
                    navControls$={
                      BehaviorSubject {
                        "_isScalar": false,
                        "_value": Array [],
                        "closed": false,
                        "hasError": false,
                        "isStopped": false,
                        "observers": Array [
                          Subscriber {
                            "_parentOrParents": null,
                            "_subscriptions": Array [
                              SubjectSubscription {
                                "_parentOrParents": [Circular],
                                "_subscriptions": null,
                                "closed": false,
                                "subject": [Circular],
                                "subscriber": [Circular],
                              },
                            ],
                            "closed": false,
                            "destination": SafeSubscriber {
                              "_complete": undefined,
                              "_context": [Circular],
                              "_error": undefined,
                              "_next": [Function],
                              "_parentOrParents": null,
                              "_parentSubscriber": [Circular],
                              "_subscriptions": null,
                              "closed": false,
                              "destination": Object {
                                "closed": true,
                                "complete": [Function],
                                "error": [Function],
                                "next": [Function],
                              },
                              "isStopped": false,
                              "syncErrorThrowable": false,
                              "syncErrorThrown": false,
                              "syncErrorValue": null,
                            },
                            "isStopped": false,
                            "syncErrorThrowable": true,
                            "syncErrorThrown": false,
                            "syncErrorValue": null,
                          },
                        ],
                        "thrownError": null,
                      }
                    }
                  />
                </div>
              </EuiHeaderSectionItem>
              <EuiHeaderSectionItem
                border="left"
              >
                <div
                  className="euiHeaderSectionItem euiHeaderSectionItem--borderLeft"
                >
                  <InjectIntl(HeaderHelpMenuUI)
                    helpExtension$={
                      BehaviorSubject {
                        "_isScalar": false,
                        "_value": undefined,
                        "closed": false,
                        "hasError": false,
                        "isStopped": false,
                        "observers": Array [
                          InnerSubscriber {
                            "_parentOrParents": CombineLatestSubscriber {
                              "_parentOrParents": Subscriber {
                                "_parentOrParents": null,
                                "_subscriptions": Array [
                                  [Circular],
                                ],
                                "closed": false,
                                "destination": SafeSubscriber {
                                  "_complete": undefined,
                                  "_context": [Circular],
                                  "_error": undefined,
                                  "_next": [Function],
                                  "_parentOrParents": null,
                                  "_parentSubscriber": [Circular],
                                  "_subscriptions": null,
                                  "closed": false,
                                  "destination": Object {
                                    "closed": true,
                                    "complete": [Function],
                                    "error": [Function],
                                    "next": [Function],
                                  },
                                  "isStopped": false,
                                  "syncErrorThrowable": false,
                                  "syncErrorThrown": false,
                                  "syncErrorValue": null,
                                },
                                "isStopped": false,
                                "syncErrorThrowable": true,
                                "syncErrorThrown": false,
                                "syncErrorValue": null,
                              },
                              "_subscriptions": Array [
                                [Circular],
                                InnerSubscriber {
                                  "_parentOrParents": [Circular],
                                  "_subscriptions": Array [
                                    SubjectSubscription {
                                      "_parentOrParents": [Circular],
                                      "_subscriptions": null,
                                      "closed": false,
                                      "subject": BehaviorSubject {
                                        "_isScalar": false,
                                        "_value": "",
                                        "closed": false,
                                        "hasError": false,
                                        "isStopped": false,
                                        "observers": Array [
                                          [Circular],
                                        ],
                                        "thrownError": null,
                                      },
                                      "subscriber": [Circular],
                                    },
                                  ],
                                  "closed": false,
                                  "destination": Object {
                                    "closed": true,
                                    "complete": [Function],
                                    "error": [Function],
                                    "next": [Function],
                                  },
                                  "index": 1,
                                  "isStopped": false,
                                  "outerIndex": 1,
                                  "outerValue": undefined,
                                  "parent": [Circular],
                                  "syncErrorThrowable": false,
                                  "syncErrorThrown": false,
                                  "syncErrorValue": null,
                                },
                              ],
                              "active": 2,
                              "closed": false,
                              "destination": Subscriber {
                                "_parentOrParents": null,
                                "_subscriptions": Array [
                                  [Circular],
                                ],
                                "closed": false,
                                "destination": SafeSubscriber {
                                  "_complete": undefined,
                                  "_context": [Circular],
                                  "_error": undefined,
                                  "_next": [Function],
                                  "_parentOrParents": null,
                                  "_parentSubscriber": [Circular],
                                  "_subscriptions": null,
                                  "closed": false,
                                  "destination": Object {
                                    "closed": true,
                                    "complete": [Function],
                                    "error": [Function],
                                    "next": [Function],
                                  },
                                  "isStopped": false,
                                  "syncErrorThrowable": false,
                                  "syncErrorThrown": false,
                                  "syncErrorValue": null,
                                },
                                "isStopped": false,
                                "syncErrorThrowable": true,
                                "syncErrorThrown": false,
                                "syncErrorValue": null,
                              },
                              "isStopped": true,
                              "observables": Array [
                                [Circular],
                                BehaviorSubject {
                                  "_isScalar": false,
                                  "_value": "",
                                  "closed": false,
                                  "hasError": false,
                                  "isStopped": false,
                                  "observers": Array [
                                    InnerSubscriber {
                                      "_parentOrParents": [Circular],
                                      "_subscriptions": Array [
                                        SubjectSubscription {
                                          "_parentOrParents": [Circular],
                                          "_subscriptions": null,
                                          "closed": false,
                                          "subject": [Circular],
                                          "subscriber": [Circular],
                                        },
                                      ],
                                      "closed": false,
                                      "destination": Object {
                                        "closed": true,
                                        "complete": [Function],
                                        "error": [Function],
                                        "next": [Function],
                                      },
                                      "index": 1,
                                      "isStopped": false,
                                      "outerIndex": 1,
                                      "outerValue": undefined,
                                      "parent": [Circular],
                                      "syncErrorThrowable": false,
                                      "syncErrorThrown": false,
                                      "syncErrorValue": null,
                                    },
                                  ],
                                  "thrownError": null,
                                },
                              ],
                              "resultSelector": undefined,
                              "syncErrorThrowable": true,
                              "syncErrorThrown": false,
                              "syncErrorValue": null,
                              "toRespond": 0,
                              "values": Array [
                                undefined,
                                "",
                              ],
                            },
                            "_subscriptions": Array [
                              SubjectSubscription {
                                "_parentOrParents": [Circular],
                                "_subscriptions": null,
                                "closed": false,
                                "subject": [Circular],
                                "subscriber": [Circular],
                              },
                            ],
                            "closed": false,
                            "destination": Object {
                              "closed": true,
                              "complete": [Function],
                              "error": [Function],
                              "next": [Function],
                            },
                            "index": 1,
                            "isStopped": false,
                            "outerIndex": 0,
                            "outerValue": undefined,
                            "parent": CombineLatestSubscriber {
                              "_parentOrParents": Subscriber {
                                "_parentOrParents": null,
                                "_subscriptions": Array [
                                  [Circular],
                                ],
                                "closed": false,
                                "destination": SafeSubscriber {
                                  "_complete": undefined,
                                  "_context": [Circular],
                                  "_error": undefined,
                                  "_next": [Function],
                                  "_parentOrParents": null,
                                  "_parentSubscriber": [Circular],
                                  "_subscriptions": null,
                                  "closed": false,
                                  "destination": Object {
                                    "closed": true,
                                    "complete": [Function],
                                    "error": [Function],
                                    "next": [Function],
                                  },
                                  "isStopped": false,
                                  "syncErrorThrowable": false,
                                  "syncErrorThrown": false,
                                  "syncErrorValue": null,
                                },
                                "isStopped": false,
                                "syncErrorThrowable": true,
                                "syncErrorThrown": false,
                                "syncErrorValue": null,
                              },
                              "_subscriptions": Array [
                                [Circular],
                                InnerSubscriber {
                                  "_parentOrParents": [Circular],
                                  "_subscriptions": Array [
                                    SubjectSubscription {
                                      "_parentOrParents": [Circular],
                                      "_subscriptions": null,
                                      "closed": false,
                                      "subject": BehaviorSubject {
                                        "_isScalar": false,
                                        "_value": "",
                                        "closed": false,
                                        "hasError": false,
                                        "isStopped": false,
                                        "observers": Array [
                                          [Circular],
                                        ],
                                        "thrownError": null,
                                      },
                                      "subscriber": [Circular],
                                    },
                                  ],
                                  "closed": false,
                                  "destination": Object {
                                    "closed": true,
                                    "complete": [Function],
                                    "error": [Function],
                                    "next": [Function],
                                  },
                                  "index": 1,
                                  "isStopped": false,
                                  "outerIndex": 1,
                                  "outerValue": undefined,
                                  "parent": [Circular],
                                  "syncErrorThrowable": false,
                                  "syncErrorThrown": false,
                                  "syncErrorValue": null,
                                },
                              ],
                              "active": 2,
                              "closed": false,
                              "destination": Subscriber {
                                "_parentOrParents": null,
                                "_subscriptions": Array [
                                  [Circular],
                                ],
                                "closed": false,
                                "destination": SafeSubscriber {
                                  "_complete": undefined,
                                  "_context": [Circular],
                                  "_error": undefined,
                                  "_next": [Function],
                                  "_parentOrParents": null,
                                  "_parentSubscriber": [Circular],
                                  "_subscriptions": null,
                                  "closed": false,
                                  "destination": Object {
                                    "closed": true,
                                    "complete": [Function],
                                    "error": [Function],
                                    "next": [Function],
                                  },
                                  "isStopped": false,
                                  "syncErrorThrowable": false,
                                  "syncErrorThrown": false,
                                  "syncErrorValue": null,
                                },
                                "isStopped": false,
                                "syncErrorThrowable": true,
                                "syncErrorThrown": false,
                                "syncErrorValue": null,
                              },
                              "isStopped": true,
                              "observables": Array [
                                [Circular],
                                BehaviorSubject {
                                  "_isScalar": false,
                                  "_value": "",
                                  "closed": false,
                                  "hasError": false,
                                  "isStopped": false,
                                  "observers": Array [
                                    InnerSubscriber {
                                      "_parentOrParents": [Circular],
                                      "_subscriptions": Array [
                                        SubjectSubscription {
                                          "_parentOrParents": [Circular],
                                          "_subscriptions": null,
                                          "closed": false,
                                          "subject": [Circular],
                                          "subscriber": [Circular],
                                        },
                                      ],
                                      "closed": false,
                                      "destination": Object {
                                        "closed": true,
                                        "complete": [Function],
                                        "error": [Function],
                                        "next": [Function],
                                      },
                                      "index": 1,
                                      "isStopped": false,
                                      "outerIndex": 1,
                                      "outerValue": undefined,
                                      "parent": [Circular],
                                      "syncErrorThrowable": false,
                                      "syncErrorThrown": false,
                                      "syncErrorValue": null,
                                    },
                                  ],
                                  "thrownError": null,
                                },
                              ],
                              "resultSelector": undefined,
                              "syncErrorThrowable": true,
                              "syncErrorThrown": false,
                              "syncErrorValue": null,
                              "toRespond": 0,
                              "values": Array [
                                undefined,
                                "",
                              ],
                            },
                            "syncErrorThrowable": false,
                            "syncErrorThrown": false,
                            "syncErrorValue": null,
                          },
                        ],
                        "thrownError": null,
                      }
                    }
                    helpSupportUrl$={
                      BehaviorSubject {
                        "_isScalar": false,
                        "_value": "",
                        "closed": false,
                        "hasError": false,
                        "isStopped": false,
                        "observers": Array [
                          InnerSubscriber {
                            "_parentOrParents": CombineLatestSubscriber {
                              "_parentOrParents": Subscriber {
                                "_parentOrParents": null,
                                "_subscriptions": Array [
                                  [Circular],
                                ],
                                "closed": false,
                                "destination": SafeSubscriber {
                                  "_complete": undefined,
                                  "_context": [Circular],
                                  "_error": undefined,
                                  "_next": [Function],
                                  "_parentOrParents": null,
                                  "_parentSubscriber": [Circular],
                                  "_subscriptions": null,
                                  "closed": false,
                                  "destination": Object {
                                    "closed": true,
                                    "complete": [Function],
                                    "error": [Function],
                                    "next": [Function],
                                  },
                                  "isStopped": false,
                                  "syncErrorThrowable": false,
                                  "syncErrorThrown": false,
                                  "syncErrorValue": null,
                                },
                                "isStopped": false,
                                "syncErrorThrowable": true,
                                "syncErrorThrown": false,
                                "syncErrorValue": null,
                              },
                              "_subscriptions": Array [
                                InnerSubscriber {
                                  "_parentOrParents": [Circular],
                                  "_subscriptions": Array [
                                    SubjectSubscription {
                                      "_parentOrParents": [Circular],
                                      "_subscriptions": null,
                                      "closed": false,
                                      "subject": BehaviorSubject {
                                        "_isScalar": false,
                                        "_value": undefined,
                                        "closed": false,
                                        "hasError": false,
                                        "isStopped": false,
                                        "observers": Array [
                                          [Circular],
                                        ],
                                        "thrownError": null,
                                      },
                                      "subscriber": [Circular],
                                    },
                                  ],
                                  "closed": false,
                                  "destination": Object {
                                    "closed": true,
                                    "complete": [Function],
                                    "error": [Function],
                                    "next": [Function],
                                  },
                                  "index": 1,
                                  "isStopped": false,
                                  "outerIndex": 0,
                                  "outerValue": undefined,
                                  "parent": [Circular],
                                  "syncErrorThrowable": false,
                                  "syncErrorThrown": false,
                                  "syncErrorValue": null,
                                },
                                [Circular],
                              ],
                              "active": 2,
                              "closed": false,
                              "destination": Subscriber {
                                "_parentOrParents": null,
                                "_subscriptions": Array [
                                  [Circular],
                                ],
                                "closed": false,
                                "destination": SafeSubscriber {
                                  "_complete": undefined,
                                  "_context": [Circular],
                                  "_error": undefined,
                                  "_next": [Function],
                                  "_parentOrParents": null,
                                  "_parentSubscriber": [Circular],
                                  "_subscriptions": null,
                                  "closed": false,
                                  "destination": Object {
                                    "closed": true,
                                    "complete": [Function],
                                    "error": [Function],
                                    "next": [Function],
                                  },
                                  "isStopped": false,
                                  "syncErrorThrowable": false,
                                  "syncErrorThrown": false,
                                  "syncErrorValue": null,
                                },
                                "isStopped": false,
                                "syncErrorThrowable": true,
                                "syncErrorThrown": false,
                                "syncErrorValue": null,
                              },
                              "isStopped": true,
                              "observables": Array [
                                BehaviorSubject {
                                  "_isScalar": false,
                                  "_value": undefined,
                                  "closed": false,
                                  "hasError": false,
                                  "isStopped": false,
                                  "observers": Array [
                                    InnerSubscriber {
                                      "_parentOrParents": [Circular],
                                      "_subscriptions": Array [
                                        SubjectSubscription {
                                          "_parentOrParents": [Circular],
                                          "_subscriptions": null,
                                          "closed": false,
                                          "subject": [Circular],
                                          "subscriber": [Circular],
                                        },
                                      ],
                                      "closed": false,
                                      "destination": Object {
                                        "closed": true,
                                        "complete": [Function],
                                        "error": [Function],
                                        "next": [Function],
                                      },
                                      "index": 1,
                                      "isStopped": false,
                                      "outerIndex": 0,
                                      "outerValue": undefined,
                                      "parent": [Circular],
                                      "syncErrorThrowable": false,
                                      "syncErrorThrown": false,
                                      "syncErrorValue": null,
                                    },
                                  ],
                                  "thrownError": null,
                                },
                                [Circular],
                              ],
                              "resultSelector": undefined,
                              "syncErrorThrowable": true,
                              "syncErrorThrown": false,
                              "syncErrorValue": null,
                              "toRespond": 0,
                              "values": Array [
                                undefined,
                                "",
                              ],
                            },
                            "_subscriptions": Array [
                              SubjectSubscription {
                                "_parentOrParents": [Circular],
                                "_subscriptions": null,
                                "closed": false,
                                "subject": [Circular],
                                "subscriber": [Circular],
                              },
                            ],
                            "closed": false,
                            "destination": Object {
                              "closed": true,
                              "complete": [Function],
                              "error": [Function],
                              "next": [Function],
                            },
                            "index": 1,
                            "isStopped": false,
                            "outerIndex": 1,
                            "outerValue": undefined,
                            "parent": CombineLatestSubscriber {
                              "_parentOrParents": Subscriber {
                                "_parentOrParents": null,
                                "_subscriptions": Array [
                                  [Circular],
                                ],
                                "closed": false,
                                "destination": SafeSubscriber {
                                  "_complete": undefined,
                                  "_context": [Circular],
                                  "_error": undefined,
                                  "_next": [Function],
                                  "_parentOrParents": null,
                                  "_parentSubscriber": [Circular],
                                  "_subscriptions": null,
                                  "closed": false,
                                  "destination": Object {
                                    "closed": true,
                                    "complete": [Function],
                                    "error": [Function],
                                    "next": [Function],
                                  },
                                  "isStopped": false,
                                  "syncErrorThrowable": false,
                                  "syncErrorThrown": false,
                                  "syncErrorValue": null,
                                },
                                "isStopped": false,
                                "syncErrorThrowable": true,
                                "syncErrorThrown": false,
                                "syncErrorValue": null,
                              },
                              "_subscriptions": Array [
                                InnerSubscriber {
                                  "_parentOrParents": [Circular],
                                  "_subscriptions": Array [
                                    SubjectSubscription {
                                      "_parentOrParents": [Circular],
                                      "_subscriptions": null,
                                      "closed": false,
                                      "subject": BehaviorSubject {
                                        "_isScalar": false,
                                        "_value": undefined,
                                        "closed": false,
                                        "hasError": false,
                                        "isStopped": false,
                                        "observers": Array [
                                          [Circular],
                                        ],
                                        "thrownError": null,
                                      },
                                      "subscriber": [Circular],
                                    },
                                  ],
                                  "closed": false,
                                  "destination": Object {
                                    "closed": true,
                                    "complete": [Function],
                                    "error": [Function],
                                    "next": [Function],
                                  },
                                  "index": 1,
                                  "isStopped": false,
                                  "outerIndex": 0,
                                  "outerValue": undefined,
                                  "parent": [Circular],
                                  "syncErrorThrowable": false,
                                  "syncErrorThrown": false,
                                  "syncErrorValue": null,
                                },
                                [Circular],
                              ],
                              "active": 2,
                              "closed": false,
                              "destination": Subscriber {
                                "_parentOrParents": null,
                                "_subscriptions": Array [
                                  [Circular],
                                ],
                                "closed": false,
                                "destination": SafeSubscriber {
                                  "_complete": undefined,
                                  "_context": [Circular],
                                  "_error": undefined,
                                  "_next": [Function],
                                  "_parentOrParents": null,
                                  "_parentSubscriber": [Circular],
                                  "_subscriptions": null,
                                  "closed": false,
                                  "destination": Object {
                                    "closed": true,
                                    "complete": [Function],
                                    "error": [Function],
                                    "next": [Function],
                                  },
                                  "isStopped": false,
                                  "syncErrorThrowable": false,
                                  "syncErrorThrown": false,
                                  "syncErrorValue": null,
                                },
                                "isStopped": false,
                                "syncErrorThrowable": true,
                                "syncErrorThrown": false,
                                "syncErrorValue": null,
                              },
                              "isStopped": true,
                              "observables": Array [
                                BehaviorSubject {
                                  "_isScalar": false,
                                  "_value": undefined,
                                  "closed": false,
                                  "hasError": false,
                                  "isStopped": false,
                                  "observers": Array [
                                    InnerSubscriber {
                                      "_parentOrParents": [Circular],
                                      "_subscriptions": Array [
                                        SubjectSubscription {
                                          "_parentOrParents": [Circular],
                                          "_subscriptions": null,
                                          "closed": false,
                                          "subject": [Circular],
                                          "subscriber": [Circular],
                                        },
                                      ],
                                      "closed": false,
                                      "destination": Object {
                                        "closed": true,
                                        "complete": [Function],
                                        "error": [Function],
                                        "next": [Function],
                                      },
                                      "index": 1,
                                      "isStopped": false,
                                      "outerIndex": 0,
                                      "outerValue": undefined,
                                      "parent": [Circular],
                                      "syncErrorThrowable": false,
                                      "syncErrorThrown": false,
                                      "syncErrorValue": null,
                                    },
                                  ],
                                  "thrownError": null,
                                },
                                [Circular],
                              ],
                              "resultSelector": undefined,
                              "syncErrorThrowable": true,
                              "syncErrorThrown": false,
                              "syncErrorValue": null,
                              "toRespond": 0,
                              "values": Array [
                                undefined,
                                "",
                              ],
                            },
                            "syncErrorThrowable": false,
                            "syncErrorThrown": false,
                            "syncErrorValue": null,
                          },
                        ],
                        "thrownError": null,
                      }
                    }
                    opensearchDashboardsDocLink="/docs"
                    opensearchDashboardsVersion="1.0.0"
                    surveyLink="/"
                    useDefaultContent={true}
                  >
                    <HeaderHelpMenuUI
                      helpExtension$={
                        BehaviorSubject {
                          "_isScalar": false,
                          "_value": undefined,
                          "closed": false,
                          "hasError": false,
                          "isStopped": false,
                          "observers": Array [
                            InnerSubscriber {
                              "_parentOrParents": CombineLatestSubscriber {
                                "_parentOrParents": Subscriber {
                                  "_parentOrParents": null,
                                  "_subscriptions": Array [
                                    [Circular],
                                  ],
                                  "closed": false,
                                  "destination": SafeSubscriber {
                                    "_complete": undefined,
                                    "_context": [Circular],
                                    "_error": undefined,
                                    "_next": [Function],
                                    "_parentOrParents": null,
                                    "_parentSubscriber": [Circular],
                                    "_subscriptions": null,
                                    "closed": false,
                                    "destination": Object {
                                      "closed": true,
                                      "complete": [Function],
                                      "error": [Function],
                                      "next": [Function],
                                    },
                                    "isStopped": false,
                                    "syncErrorThrowable": false,
                                    "syncErrorThrown": false,
                                    "syncErrorValue": null,
                                  },
                                  "isStopped": false,
                                  "syncErrorThrowable": true,
                                  "syncErrorThrown": false,
                                  "syncErrorValue": null,
                                },
                                "_subscriptions": Array [
                                  [Circular],
                                  InnerSubscriber {
                                    "_parentOrParents": [Circular],
                                    "_subscriptions": Array [
                                      SubjectSubscription {
                                        "_parentOrParents": [Circular],
                                        "_subscriptions": null,
                                        "closed": false,
                                        "subject": BehaviorSubject {
                                          "_isScalar": false,
                                          "_value": "",
                                          "closed": false,
                                          "hasError": false,
                                          "isStopped": false,
                                          "observers": Array [
                                            [Circular],
                                          ],
                                          "thrownError": null,
                                        },
                                        "subscriber": [Circular],
                                      },
                                    ],
                                    "closed": false,
                                    "destination": Object {
                                      "closed": true,
                                      "complete": [Function],
                                      "error": [Function],
                                      "next": [Function],
                                    },
                                    "index": 1,
                                    "isStopped": false,
                                    "outerIndex": 1,
                                    "outerValue": undefined,
                                    "parent": [Circular],
                                    "syncErrorThrowable": false,
                                    "syncErrorThrown": false,
                                    "syncErrorValue": null,
                                  },
                                ],
                                "active": 2,
                                "closed": false,
                                "destination": Subscriber {
                                  "_parentOrParents": null,
                                  "_subscriptions": Array [
                                    [Circular],
                                  ],
                                  "closed": false,
                                  "destination": SafeSubscriber {
                                    "_complete": undefined,
                                    "_context": [Circular],
                                    "_error": undefined,
                                    "_next": [Function],
                                    "_parentOrParents": null,
                                    "_parentSubscriber": [Circular],
                                    "_subscriptions": null,
                                    "closed": false,
                                    "destination": Object {
                                      "closed": true,
                                      "complete": [Function],
                                      "error": [Function],
                                      "next": [Function],
                                    },
                                    "isStopped": false,
                                    "syncErrorThrowable": false,
                                    "syncErrorThrown": false,
                                    "syncErrorValue": null,
                                  },
                                  "isStopped": false,
                                  "syncErrorThrowable": true,
                                  "syncErrorThrown": false,
                                  "syncErrorValue": null,
                                },
                                "isStopped": true,
                                "observables": Array [
                                  [Circular],
                                  BehaviorSubject {
                                    "_isScalar": false,
                                    "_value": "",
                                    "closed": false,
                                    "hasError": false,
                                    "isStopped": false,
                                    "observers": Array [
                                      InnerSubscriber {
                                        "_parentOrParents": [Circular],
                                        "_subscriptions": Array [
                                          SubjectSubscription {
                                            "_parentOrParents": [Circular],
                                            "_subscriptions": null,
                                            "closed": false,
                                            "subject": [Circular],
                                            "subscriber": [Circular],
                                          },
                                        ],
                                        "closed": false,
                                        "destination": Object {
                                          "closed": true,
                                          "complete": [Function],
                                          "error": [Function],
                                          "next": [Function],
                                        },
                                        "index": 1,
                                        "isStopped": false,
                                        "outerIndex": 1,
                                        "outerValue": undefined,
                                        "parent": [Circular],
                                        "syncErrorThrowable": false,
                                        "syncErrorThrown": false,
                                        "syncErrorValue": null,
                                      },
                                    ],
                                    "thrownError": null,
                                  },
                                ],
                                "resultSelector": undefined,
                                "syncErrorThrowable": true,
                                "syncErrorThrown": false,
                                "syncErrorValue": null,
                                "toRespond": 0,
                                "values": Array [
                                  undefined,
                                  "",
                                ],
                              },
                              "_subscriptions": Array [
                                SubjectSubscription {
                                  "_parentOrParents": [Circular],
                                  "_subscriptions": null,
                                  "closed": false,
                                  "subject": [Circular],
                                  "subscriber": [Circular],
                                },
                              ],
                              "closed": false,
                              "destination": Object {
                                "closed": true,
                                "complete": [Function],
                                "error": [Function],
                                "next": [Function],
                              },
                              "index": 1,
                              "isStopped": false,
                              "outerIndex": 0,
                              "outerValue": undefined,
                              "parent": CombineLatestSubscriber {
                                "_parentOrParents": Subscriber {
                                  "_parentOrParents": null,
                                  "_subscriptions": Array [
                                    [Circular],
                                  ],
                                  "closed": false,
                                  "destination": SafeSubscriber {
                                    "_complete": undefined,
                                    "_context": [Circular],
                                    "_error": undefined,
                                    "_next": [Function],
                                    "_parentOrParents": null,
                                    "_parentSubscriber": [Circular],
                                    "_subscriptions": null,
                                    "closed": false,
                                    "destination": Object {
                                      "closed": true,
                                      "complete": [Function],
                                      "error": [Function],
                                      "next": [Function],
                                    },
                                    "isStopped": false,
                                    "syncErrorThrowable": false,
                                    "syncErrorThrown": false,
                                    "syncErrorValue": null,
                                  },
                                  "isStopped": false,
                                  "syncErrorThrowable": true,
                                  "syncErrorThrown": false,
                                  "syncErrorValue": null,
                                },
                                "_subscriptions": Array [
                                  [Circular],
                                  InnerSubscriber {
                                    "_parentOrParents": [Circular],
                                    "_subscriptions": Array [
                                      SubjectSubscription {
                                        "_parentOrParents": [Circular],
                                        "_subscriptions": null,
                                        "closed": false,
                                        "subject": BehaviorSubject {
                                          "_isScalar": false,
                                          "_value": "",
                                          "closed": false,
                                          "hasError": false,
                                          "isStopped": false,
                                          "observers": Array [
                                            [Circular],
                                          ],
                                          "thrownError": null,
                                        },
                                        "subscriber": [Circular],
                                      },
                                    ],
                                    "closed": false,
                                    "destination": Object {
                                      "closed": true,
                                      "complete": [Function],
                                      "error": [Function],
                                      "next": [Function],
                                    },
                                    "index": 1,
                                    "isStopped": false,
                                    "outerIndex": 1,
                                    "outerValue": undefined,
                                    "parent": [Circular],
                                    "syncErrorThrowable": false,
                                    "syncErrorThrown": false,
                                    "syncErrorValue": null,
                                  },
                                ],
                                "active": 2,
                                "closed": false,
                                "destination": Subscriber {
                                  "_parentOrParents": null,
                                  "_subscriptions": Array [
                                    [Circular],
                                  ],
                                  "closed": false,
                                  "destination": SafeSubscriber {
                                    "_complete": undefined,
                                    "_context": [Circular],
                                    "_error": undefined,
                                    "_next": [Function],
                                    "_parentOrParents": null,
                                    "_parentSubscriber": [Circular],
                                    "_subscriptions": null,
                                    "closed": false,
                                    "destination": Object {
                                      "closed": true,
                                      "complete": [Function],
                                      "error": [Function],
                                      "next": [Function],
                                    },
                                    "isStopped": false,
                                    "syncErrorThrowable": false,
                                    "syncErrorThrown": false,
                                    "syncErrorValue": null,
                                  },
                                  "isStopped": false,
                                  "syncErrorThrowable": true,
                                  "syncErrorThrown": false,
                                  "syncErrorValue": null,
                                },
                                "isStopped": true,
                                "observables": Array [
                                  [Circular],
                                  BehaviorSubject {
                                    "_isScalar": false,
                                    "_value": "",
                                    "closed": false,
                                    "hasError": false,
                                    "isStopped": false,
                                    "observers": Array [
                                      InnerSubscriber {
                                        "_parentOrParents": [Circular],
                                        "_subscriptions": Array [
                                          SubjectSubscription {
                                            "_parentOrParents": [Circular],
                                            "_subscriptions": null,
                                            "closed": false,
                                            "subject": [Circular],
                                            "subscriber": [Circular],
                                          },
                                        ],
                                        "closed": false,
                                        "destination": Object {
                                          "closed": true,
                                          "complete": [Function],
                                          "error": [Function],
                                          "next": [Function],
                                        },
                                        "index": 1,
                                        "isStopped": false,
                                        "outerIndex": 1,
                                        "outerValue": undefined,
                                        "parent": [Circular],
                                        "syncErrorThrowable": false,
                                        "syncErrorThrown": false,
                                        "syncErrorValue": null,
                                      },
                                    ],
                                    "thrownError": null,
                                  },
                                ],
                                "resultSelector": undefined,
                                "syncErrorThrowable": true,
                                "syncErrorThrown": false,
                                "syncErrorValue": null,
                                "toRespond": 0,
                                "values": Array [
                                  undefined,
                                  "",
                                ],
                              },
                              "syncErrorThrowable": false,
                              "syncErrorThrown": false,
                              "syncErrorValue": null,
                            },
                          ],
                          "thrownError": null,
                        }
                      }
                      helpSupportUrl$={
                        BehaviorSubject {
                          "_isScalar": false,
                          "_value": "",
                          "closed": false,
                          "hasError": false,
                          "isStopped": false,
                          "observers": Array [
                            InnerSubscriber {
                              "_parentOrParents": CombineLatestSubscriber {
                                "_parentOrParents": Subscriber {
                                  "_parentOrParents": null,
                                  "_subscriptions": Array [
                                    [Circular],
                                  ],
                                  "closed": false,
                                  "destination": SafeSubscriber {
                                    "_complete": undefined,
                                    "_context": [Circular],
                                    "_error": undefined,
                                    "_next": [Function],
                                    "_parentOrParents": null,
                                    "_parentSubscriber": [Circular],
                                    "_subscriptions": null,
                                    "closed": false,
                                    "destination": Object {
                                      "closed": true,
                                      "complete": [Function],
                                      "error": [Function],
                                      "next": [Function],
                                    },
                                    "isStopped": false,
                                    "syncErrorThrowable": false,
                                    "syncErrorThrown": false,
                                    "syncErrorValue": null,
                                  },
                                  "isStopped": false,
                                  "syncErrorThrowable": true,
                                  "syncErrorThrown": false,
                                  "syncErrorValue": null,
                                },
                                "_subscriptions": Array [
                                  InnerSubscriber {
                                    "_parentOrParents": [Circular],
                                    "_subscriptions": Array [
                                      SubjectSubscription {
                                        "_parentOrParents": [Circular],
                                        "_subscriptions": null,
                                        "closed": false,
                                        "subject": BehaviorSubject {
                                          "_isScalar": false,
                                          "_value": undefined,
                                          "closed": false,
                                          "hasError": false,
                                          "isStopped": false,
                                          "observers": Array [
                                            [Circular],
                                          ],
                                          "thrownError": null,
                                        },
                                        "subscriber": [Circular],
                                      },
                                    ],
                                    "closed": false,
                                    "destination": Object {
                                      "closed": true,
                                      "complete": [Function],
                                      "error": [Function],
                                      "next": [Function],
                                    },
                                    "index": 1,
                                    "isStopped": false,
                                    "outerIndex": 0,
                                    "outerValue": undefined,
                                    "parent": [Circular],
                                    "syncErrorThrowable": false,
                                    "syncErrorThrown": false,
                                    "syncErrorValue": null,
                                  },
                                  [Circular],
                                ],
                                "active": 2,
                                "closed": false,
                                "destination": Subscriber {
                                  "_parentOrParents": null,
                                  "_subscriptions": Array [
                                    [Circular],
                                  ],
                                  "closed": false,
                                  "destination": SafeSubscriber {
                                    "_complete": undefined,
                                    "_context": [Circular],
                                    "_error": undefined,
                                    "_next": [Function],
                                    "_parentOrParents": null,
                                    "_parentSubscriber": [Circular],
                                    "_subscriptions": null,
                                    "closed": false,
                                    "destination": Object {
                                      "closed": true,
                                      "complete": [Function],
                                      "error": [Function],
                                      "next": [Function],
                                    },
                                    "isStopped": false,
                                    "syncErrorThrowable": false,
                                    "syncErrorThrown": false,
                                    "syncErrorValue": null,
                                  },
                                  "isStopped": false,
                                  "syncErrorThrowable": true,
                                  "syncErrorThrown": false,
                                  "syncErrorValue": null,
                                },
                                "isStopped": true,
                                "observables": Array [
                                  BehaviorSubject {
                                    "_isScalar": false,
                                    "_value": undefined,
                                    "closed": false,
                                    "hasError": false,
                                    "isStopped": false,
                                    "observers": Array [
                                      InnerSubscriber {
                                        "_parentOrParents": [Circular],
                                        "_subscriptions": Array [
                                          SubjectSubscription {
                                            "_parentOrParents": [Circular],
                                            "_subscriptions": null,
                                            "closed": false,
                                            "subject": [Circular],
                                            "subscriber": [Circular],
                                          },
                                        ],
                                        "closed": false,
                                        "destination": Object {
                                          "closed": true,
                                          "complete": [Function],
                                          "error": [Function],
                                          "next": [Function],
                                        },
                                        "index": 1,
                                        "isStopped": false,
                                        "outerIndex": 0,
                                        "outerValue": undefined,
                                        "parent": [Circular],
                                        "syncErrorThrowable": false,
                                        "syncErrorThrown": false,
                                        "syncErrorValue": null,
                                      },
                                    ],
                                    "thrownError": null,
                                  },
                                  [Circular],
                                ],
                                "resultSelector": undefined,
                                "syncErrorThrowable": true,
                                "syncErrorThrown": false,
                                "syncErrorValue": null,
                                "toRespond": 0,
                                "values": Array [
                                  undefined,
                                  "",
                                ],
                              },
                              "_subscriptions": Array [
                                SubjectSubscription {
                                  "_parentOrParents": [Circular],
                                  "_subscriptions": null,
                                  "closed": false,
                                  "subject": [Circular],
                                  "subscriber": [Circular],
                                },
                              ],
                              "closed": false,
                              "destination": Object {
                                "closed": true,
                                "complete": [Function],
                                "error": [Function],
                                "next": [Function],
                              },
                              "index": 1,
                              "isStopped": false,
                              "outerIndex": 1,
                              "outerValue": undefined,
                              "parent": CombineLatestSubscriber {
                                "_parentOrParents": Subscriber {
                                  "_parentOrParents": null,
                                  "_subscriptions": Array [
                                    [Circular],
                                  ],
                                  "closed": false,
                                  "destination": SafeSubscriber {
                                    "_complete": undefined,
                                    "_context": [Circular],
                                    "_error": undefined,
                                    "_next": [Function],
                                    "_parentOrParents": null,
                                    "_parentSubscriber": [Circular],
                                    "_subscriptions": null,
                                    "closed": false,
                                    "destination": Object {
                                      "closed": true,
                                      "complete": [Function],
                                      "error": [Function],
                                      "next": [Function],
                                    },
                                    "isStopped": false,
                                    "syncErrorThrowable": false,
                                    "syncErrorThrown": false,
                                    "syncErrorValue": null,
                                  },
                                  "isStopped": false,
                                  "syncErrorThrowable": true,
                                  "syncErrorThrown": false,
                                  "syncErrorValue": null,
                                },
                                "_subscriptions": Array [
                                  InnerSubscriber {
                                    "_parentOrParents": [Circular],
                                    "_subscriptions": Array [
                                      SubjectSubscription {
                                        "_parentOrParents": [Circular],
                                        "_subscriptions": null,
                                        "closed": false,
                                        "subject": BehaviorSubject {
                                          "_isScalar": false,
                                          "_value": undefined,
                                          "closed": false,
                                          "hasError": false,
                                          "isStopped": false,
                                          "observers": Array [
                                            [Circular],
                                          ],
                                          "thrownError": null,
                                        },
                                        "subscriber": [Circular],
                                      },
                                    ],
                                    "closed": false,
                                    "destination": Object {
                                      "closed": true,
                                      "complete": [Function],
                                      "error": [Function],
                                      "next": [Function],
                                    },
                                    "index": 1,
                                    "isStopped": false,
                                    "outerIndex": 0,
                                    "outerValue": undefined,
                                    "parent": [Circular],
                                    "syncErrorThrowable": false,
                                    "syncErrorThrown": false,
                                    "syncErrorValue": null,
                                  },
                                  [Circular],
                                ],
                                "active": 2,
                                "closed": false,
                                "destination": Subscriber {
                                  "_parentOrParents": null,
                                  "_subscriptions": Array [
                                    [Circular],
                                  ],
                                  "closed": false,
                                  "destination": SafeSubscriber {
                                    "_complete": undefined,
                                    "_context": [Circular],
                                    "_error": undefined,
                                    "_next": [Function],
                                    "_parentOrParents": null,
                                    "_parentSubscriber": [Circular],
                                    "_subscriptions": null,
                                    "closed": false,
                                    "destination": Object {
                                      "closed": true,
                                      "complete": [Function],
                                      "error": [Function],
                                      "next": [Function],
                                    },
                                    "isStopped": false,
                                    "syncErrorThrowable": false,
                                    "syncErrorThrown": false,
                                    "syncErrorValue": null,
                                  },
                                  "isStopped": false,
                                  "syncErrorThrowable": true,
                                  "syncErrorThrown": false,
                                  "syncErrorValue": null,
                                },
                                "isStopped": true,
                                "observables": Array [
                                  BehaviorSubject {
                                    "_isScalar": false,
                                    "_value": undefined,
                                    "closed": false,
                                    "hasError": false,
                                    "isStopped": false,
                                    "observers": Array [
                                      InnerSubscriber {
                                        "_parentOrParents": [Circular],
                                        "_subscriptions": Array [
                                          SubjectSubscription {
                                            "_parentOrParents": [Circular],
                                            "_subscriptions": null,
                                            "closed": false,
                                            "subject": [Circular],
                                            "subscriber": [Circular],
                                          },
                                        ],
                                        "closed": false,
                                        "destination": Object {
                                          "closed": true,
                                          "complete": [Function],
                                          "error": [Function],
                                          "next": [Function],
                                        },
                                        "index": 1,
                                        "isStopped": false,
                                        "outerIndex": 0,
                                        "outerValue": undefined,
                                        "parent": [Circular],
                                        "syncErrorThrowable": false,
                                        "syncErrorThrown": false,
                                        "syncErrorValue": null,
                                      },
                                    ],
                                    "thrownError": null,
                                  },
                                  [Circular],
                                ],
                                "resultSelector": undefined,
                                "syncErrorThrowable": true,
                                "syncErrorThrown": false,
                                "syncErrorValue": null,
                                "toRespond": 0,
                                "values": Array [
                                  undefined,
                                  "",
                                ],
                              },
                              "syncErrorThrowable": false,
                              "syncErrorThrown": false,
                              "syncErrorValue": null,
                            },
                          ],
                          "thrownError": null,
                        }
                      }
                      intl={
                        Object {
                          "defaultFormats": Object {},
                          "defaultLocale": "en",
                          "formatDate": [Function],
                          "formatHTMLMessage": [Function],
                          "formatMessage": [Function],
                          "formatNumber": [Function],
                          "formatPlural": [Function],
                          "formatRelative": [Function],
                          "formatTime": [Function],
                          "formats": Object {
                            "date": Object {
                              "full": Object {
                                "day": "numeric",
                                "month": "long",
                                "weekday": "long",
                                "year": "numeric",
                              },
                              "long": Object {
                                "day": "numeric",
                                "month": "long",
                                "year": "numeric",
                              },
                              "medium": Object {
                                "day": "numeric",
                                "month": "short",
                                "year": "numeric",
                              },
                              "short": Object {
                                "day": "numeric",
                                "month": "numeric",
                                "year": "2-digit",
                              },
                            },
                            "number": Object {
                              "currency": Object {
                                "style": "currency",
                              },
                              "percent": Object {
                                "style": "percent",
                              },
                            },
                            "relative": Object {
                              "days": Object {
                                "units": "day",
                              },
                              "hours": Object {
                                "units": "hour",
                              },
                              "minutes": Object {
                                "units": "minute",
                              },
                              "months": Object {
                                "units": "month",
                              },
                              "seconds": Object {
                                "units": "second",
                              },
                              "years": Object {
                                "units": "year",
                              },
                            },
                            "time": Object {
                              "full": Object {
                                "hour": "numeric",
                                "minute": "numeric",
                                "second": "numeric",
                                "timeZoneName": "short",
                              },
                              "long": Object {
                                "hour": "numeric",
                                "minute": "numeric",
                                "second": "numeric",
                                "timeZoneName": "short",
                              },
                              "medium": Object {
                                "hour": "numeric",
                                "minute": "numeric",
                                "second": "numeric",
                              },
                              "short": Object {
                                "hour": "numeric",
                                "minute": "numeric",
                              },
                            },
                          },
                          "formatters": Object {
                            "getDateTimeFormat": [Function],
                            "getMessageFormat": [Function],
                            "getNumberFormat": [Function],
                            "getPluralFormat": [Function],
                            "getRelativeFormat": [Function],
                          },
                          "locale": "en",
                          "messages": Object {},
                          "now": [Function],
                          "onError": [Function],
                          "textComponent": Symbol(react.fragment),
                          "timeZone": null,
                        }
                      }
                      opensearchDashboardsDocLink="/docs"
                      opensearchDashboardsVersion="1.0.0"
                      surveyLink="/"
                      useDefaultContent={true}
                    >
                      <EuiPopover
                        anchorPosition="downRight"
                        button={
                          <EuiHeaderSectionItemButton
                            aria-expanded={false}
                            aria-haspopup="true"
                            aria-label="Help menu"
                            onClick={[Function]}
                          >
                            <EuiIcon
                              size="m"
                              title="Help"
                              type="questionInCircle"
                            />
                          </EuiHeaderSectionItemButton>
                        }
                        closePopover={[Function]}
                        data-test-subj="helpMenuButton"
                        display="inlineBlock"
                        hasArrow={true}
                        id="headerHelpMenu"
                        isOpen={false}
                        ownFocus={true}
                        panelPaddingSize="m"
                        repositionOnScroll={true}
                      >
                        <div
                          className="euiPopover euiPopover--anchorDownRight"
                          data-test-subj="helpMenuButton"
                          id="headerHelpMenu"
                        >
                          <div
                            className="euiPopover__anchor"
                          >
                            <EuiHeaderSectionItemButton
                              aria-expanded={false}
                              aria-haspopup="true"
                              aria-label="Help menu"
                              onClick={[Function]}
                            >
                              <EuiButtonEmpty
                                aria-expanded={false}
                                aria-haspopup="true"
                                aria-label="Help menu"
                                buttonRef={
                                  Object {
                                    "current": <button
                                      aria-expanded="false"
                                      aria-haspopup="true"
                                      aria-label="Help menu"
                                      class="euiButtonEmpty euiButtonEmpty--text euiHeaderSectionItemButton"
                                      type="button"
                                    >
                                      <span
                                        class="euiButtonContent euiButtonEmpty__content"
                                      >
                                        <span
                                          class="euiButtonEmpty__text"
                                        >
                                          <span
                                            class="euiHeaderSectionItemButton__content"
                                          >
                                            <span
                                              data-euiicon-type="questionInCircle"
                                              title="Help"
                                            />
                                          </span>
                                        </span>
                                      </span>
                                    </button>,
                                  }
                                }
                                className="euiHeaderSectionItemButton"
                                color="text"
                                onClick={[Function]}
                              >
                                <button
                                  aria-expanded={false}
                                  aria-haspopup="true"
                                  aria-label="Help menu"
                                  className="euiButtonEmpty euiButtonEmpty--text euiHeaderSectionItemButton"
                                  disabled={false}
                                  onClick={[Function]}
                                  type="button"
                                >
                                  <EuiButtonContent
                                    className="euiButtonEmpty__content"
                                    iconSide="left"
                                    iconSize="m"
                                    textProps={
                                      Object {
                                        "className": "euiButtonEmpty__text",
                                      }
                                    }
                                  >
                                    <span
                                      className="euiButtonContent euiButtonEmpty__content"
                                    >
                                      <span
                                        className="euiButtonEmpty__text"
                                      >
                                        <span
                                          className="euiHeaderSectionItemButton__content"
                                        >
                                          <EuiIcon
                                            size="m"
                                            title="Help"
                                            type="questionInCircle"
                                          >
                                            <span
                                              data-euiicon-type="questionInCircle"
                                              size="m"
                                              title="Help"
                                            />
                                          </EuiIcon>
                                        </span>
                                      </span>
                                    </span>
                                  </EuiButtonContent>
                                </button>
                              </EuiButtonEmpty>
                            </EuiHeaderSectionItemButton>
                          </div>
                        </div>
                      </EuiPopover>
                    </HeaderHelpMenuUI>
                  </InjectIntl(HeaderHelpMenuUI)>
                </div>
              </EuiHeaderSectionItem>
            </div>
          </EuiHeaderSection>
        </div>
      </EuiHeader>
    </div>
    <CollapsibleNav
      appId$={
        Observable {
          "_isScalar": false,
          "source": Subject {
            "_isScalar": false,
            "closed": false,
            "hasError": false,
            "isStopped": false,
            "observers": Array [
              Subscriber {
                "_parentOrParents": null,
                "_subscriptions": Array [
                  SubjectSubscription {
                    "_parentOrParents": [Circular],
                    "_subscriptions": null,
                    "closed": false,
                    "subject": [Circular],
                    "subscriber": [Circular],
                  },
                ],
                "closed": false,
                "destination": SafeSubscriber {
                  "_complete": undefined,
                  "_context": [Circular],
                  "_error": undefined,
                  "_next": [Function],
                  "_parentOrParents": null,
                  "_parentSubscriber": [Circular],
                  "_subscriptions": null,
                  "closed": false,
                  "destination": Object {
                    "closed": true,
                    "complete": [Function],
                    "error": [Function],
                    "next": [Function],
                  },
                  "isStopped": false,
                  "syncErrorThrowable": false,
                  "syncErrorThrown": false,
                  "syncErrorValue": null,
                },
                "isStopped": false,
                "syncErrorThrowable": true,
                "syncErrorThrown": false,
                "syncErrorValue": null,
              },
            ],
            "thrownError": null,
          },
        }
      }
      basePath={
        BasePath {
          "basePath": "/test",
          "get": [Function],
          "getBasePath": [Function],
          "prepend": [Function],
          "prependWithoutWorkspacePath": [Function],
          "remove": [Function],
          "serverBasePath": "/test",
          "workspaceBasePath": "",
        }
      }
      branding={
        Object {
          "applicationTitle": "OpenSearch Dashboards",
          "darkMode": false,
          "logo": Object {
            "defaultUrl": "/",
          },
          "mark": Object {
            "defaultUrl": "/",
          },
        }
      }
      closeNav={[Function]}
      currentWorkspace$={
        BehaviorSubject {
          "_isScalar": false,
          "_value": null,
          "closed": false,
          "hasError": false,
          "isStopped": false,
          "observers": Array [
            Subscriber {
              "_parentOrParents": null,
              "_subscriptions": Array [
                SubjectSubscription {
                  "_parentOrParents": [Circular],
                  "_subscriptions": null,
                  "closed": false,
                  "subject": [Circular],
                  "subscriber": [Circular],
                },
              ],
              "closed": false,
              "destination": SafeSubscriber {
                "_complete": undefined,
                "_context": [Circular],
                "_error": undefined,
                "_next": [Function],
                "_parentOrParents": null,
                "_parentSubscriber": [Circular],
                "_subscriptions": null,
                "closed": false,
                "destination": Object {
                  "closed": true,
                  "complete": [Function],
                  "error": [Function],
                  "next": [Function],
                },
                "isStopped": false,
                "syncErrorThrowable": false,
                "syncErrorThrown": false,
                "syncErrorValue": null,
              },
              "isStopped": false,
              "syncErrorThrowable": true,
              "syncErrorThrown": false,
              "syncErrorValue": null,
            },
          ],
          "thrownError": null,
        }
      }
      customNavLink$={
        BehaviorSubject {
          "_isScalar": false,
          "_value": Object {
            "baseUrl": "",
            "href": "",
            "id": "cloud-deployment-link",
            "title": "Manage cloud deployment",
          },
          "closed": false,
          "hasError": false,
          "isStopped": false,
          "observers": Array [],
          "thrownError": null,
        }
      }
      exitWorkspace={[Function]}
      getWorkspaceUrl={[Function]}
      homeHref="/"
      id="mockId"
      isLocked={true}
      isNavOpen={false}
      navLinks$={
        BehaviorSubject {
          "_isScalar": false,
          "_value": Array [
            Object {
              "baseUrl": "",
              "href": "",
              "id": "opensearchDashboards",
              "title": "opensearchDashboards",
            },
          ],
          "closed": false,
          "hasError": false,
          "isStopped": false,
          "observers": Array [
            Subscriber {
              "_parentOrParents": null,
              "_subscriptions": Array [
                SubjectSubscription {
                  "_parentOrParents": [Circular],
                  "_subscriptions": null,
                  "closed": false,
                  "subject": [Circular],
                  "subscriber": [Circular],
                },
              ],
              "closed": false,
              "destination": SafeSubscriber {
                "_complete": undefined,
                "_context": [Circular],
                "_error": undefined,
                "_next": [Function],
                "_parentOrParents": null,
                "_parentSubscriber": [Circular],
                "_subscriptions": null,
                "closed": false,
                "destination": Object {
                  "closed": true,
                  "complete": [Function],
                  "error": [Function],
                  "next": [Function],
                },
                "isStopped": false,
                "syncErrorThrowable": false,
                "syncErrorThrown": false,
                "syncErrorValue": null,
              },
              "isStopped": false,
              "syncErrorThrowable": true,
              "syncErrorThrown": false,
              "syncErrorValue": null,
            },
            Subscriber {
              "_parentOrParents": null,
              "_subscriptions": Array [
                SubjectSubscription {
                  "_parentOrParents": [Circular],
                  "_subscriptions": null,
                  "closed": false,
                  "subject": [Circular],
                  "subscriber": [Circular],
                },
              ],
              "closed": false,
              "destination": SafeSubscriber {
                "_complete": undefined,
                "_context": [Circular],
                "_error": undefined,
                "_next": [Function],
                "_parentOrParents": null,
                "_parentSubscriber": [Circular],
                "_subscriptions": null,
                "closed": false,
                "destination": Object {
                  "closed": true,
                  "complete": [Function],
                  "error": [Function],
                  "next": [Function],
                },
                "isStopped": false,
                "syncErrorThrowable": false,
                "syncErrorThrown": false,
                "syncErrorValue": null,
              },
              "isStopped": false,
              "syncErrorThrowable": true,
              "syncErrorThrown": false,
              "syncErrorValue": null,
            },
            Subscriber {
              "_parentOrParents": null,
              "_subscriptions": Array [
                SubjectSubscription {
                  "_parentOrParents": [Circular],
                  "_subscriptions": null,
                  "closed": false,
                  "subject": [Circular],
                  "subscriber": [Circular],
                },
              ],
              "closed": false,
              "destination": SafeSubscriber {
                "_complete": undefined,
                "_context": [Circular],
                "_error": undefined,
                "_next": [Function],
                "_parentOrParents": null,
                "_parentSubscriber": [Circular],
                "_subscriptions": null,
                "closed": false,
                "destination": Object {
                  "closed": true,
                  "complete": [Function],
                  "error": [Function],
                  "next": [Function],
                },
                "isStopped": false,
                "syncErrorThrowable": false,
                "syncErrorThrown": false,
                "syncErrorValue": null,
              },
              "isStopped": false,
              "syncErrorThrowable": true,
              "syncErrorThrown": false,
              "syncErrorValue": null,
            },
          ],
          "thrownError": null,
        }
      }
      navigateToApp={[MockFunction]}
      navigateToUrl={[MockFunction]}
      onIsLockedUpdate={[Function]}
      recentlyAccessed$={
        BehaviorSubject {
          "_isScalar": false,
          "_value": Array [
            Object {
              "id": "dashboard",
              "label": "dashboard",
              "link": "",
            },
          ],
          "closed": false,
          "hasError": false,
          "isStopped": false,
          "observers": Array [],
          "thrownError": null,
        }
      }
      workspaceList$={
        BehaviorSubject {
          "_isScalar": false,
          "_value": Array [],
          "closed": false,
          "hasError": false,
          "isStopped": false,
          "observers": Array [
            Subscriber {
              "_parentOrParents": null,
              "_subscriptions": Array [
                SubjectSubscription {
                  "_parentOrParents": [Circular],
                  "_subscriptions": null,
                  "closed": false,
                  "subject": [Circular],
                  "subscriber": [Circular],
                },
              ],
              "closed": false,
              "destination": SafeSubscriber {
                "_complete": undefined,
                "_context": [Circular],
                "_error": undefined,
                "_next": [Function],
                "_parentOrParents": null,
                "_parentSubscriber": [Circular],
                "_subscriptions": null,
                "closed": false,
                "destination": Object {
                  "closed": true,
                  "complete": [Function],
                  "error": [Function],
                  "next": [Function],
                },
                "isStopped": false,
                "syncErrorThrowable": false,
                "syncErrorThrown": false,
                "syncErrorValue": null,
              },
              "isStopped": false,
              "syncErrorThrowable": true,
              "syncErrorThrown": false,
              "syncErrorValue": null,
            },
          ],
          "thrownError": null,
        }
      }
    >
      <EuiCollapsibleNav
        aria-label="Primary"
        data-test-subj="collapsibleNav"
        id="mockId"
        isDocked={true}
        isOpen={false}
        onClose={[Function]}
        outsideClickCloses={false}
      >
        <EuiFlyout
          aria-label="Primary"
          as="nav"
          className="euiCollapsibleNav"
          closeButtonPosition="outside"
          data-test-subj="collapsibleNav"
          hideCloseButton={true}
          id="mockId"
          onClose={[Function]}
          outsideClickCloses={false}
          ownFocus={true}
          paddingSize="none"
          pushMinBreakpoint="l"
          role={null}
          side="left"
          size={320}
          type="push"
        >
          <nav
            data-eui="EuiFlyout"
            data-test-subj="collapsibleNav"
            role={null}
          >
            <EuiFlexItem
              className="eui-yScroll"
            >
              <div
                className="euiFlexItem eui-yScroll"
              >
                <EuiCollapsibleNavGroup
                  iconType="logoOpenSearch"
                  onClick={[Function]}
                  title="Home"
                >
                  <div
                    className="euiCollapsibleNavGroup euiCollapsibleNavGroup--withHeading"
                    id="mockId"
                    onClick={[Function]}
                  >
                    <div
                      className="euiCollapsibleNavGroup__heading"
                    >
                      <EuiFlexGroup
                        alignItems="center"
                        gutterSize="m"
                        responsive={false}
                      >
                        <div
                          className="euiFlexGroup euiFlexGroup--gutterMedium euiFlexGroup--alignItemsCenter euiFlexGroup--directionRow"
                        >
                          <EuiFlexItem
                            grow={false}
                          >
                            <div
                              className="euiFlexItem euiFlexItem--flexGrowZero"
                            >
                              <EuiIcon
                                size="l"
                                type="logoOpenSearch"
                              >
                                <span
                                  data-euiicon-type="logoOpenSearch"
                                  size="l"
                                />
                              </EuiIcon>
                            </div>
                          </EuiFlexItem>
                          <EuiFlexItem>
                            <div
                              className="euiFlexItem"
                            >
                              <EuiTitle
                                size="xxs"
                              >
                                <h3
                                  className="euiTitle euiTitle--xxsmall euiCollapsibleNavGroup__title"
                                  id="mockId__title"
                                >
                                  Home
                                </h3>
                              </EuiTitle>
                            </div>
                          </EuiFlexItem>
                        </div>
                      </EuiFlexGroup>
                    </div>
                  </div>
                </EuiCollapsibleNavGroup>
                <EuiCollapsibleNavGroup
                  iconType="bell"
                  onClick={[Function]}
                  title="Alerts"
                >
                  <div
                    className="euiCollapsibleNavGroup euiCollapsibleNavGroup--withHeading"
                    id="mockId"
                    onClick={[Function]}
                  >
                    <div
                      className="euiCollapsibleNavGroup__heading"
                    >
                      <EuiFlexGroup
                        alignItems="center"
                        gutterSize="m"
                        responsive={false}
                      >
                        <div
                          className="euiFlexGroup euiFlexGroup--gutterMedium euiFlexGroup--alignItemsCenter euiFlexGroup--directionRow"
                        >
                          <EuiFlexItem
                            grow={false}
                          >
                            <div
                              className="euiFlexItem euiFlexItem--flexGrowZero"
                            >
                              <EuiIcon
                                size="l"
                                type="bell"
                              >
                                <span
                                  data-euiicon-type="bell"
                                  size="l"
                                />
                              </EuiIcon>
                            </div>
                          </EuiFlexItem>
                          <EuiFlexItem>
                            <div
                              className="euiFlexItem"
                            >
                              <EuiTitle
                                size="xxs"
                              >
                                <h3
                                  className="euiTitle euiTitle--xxsmall euiCollapsibleNavGroup__title"
                                  id="mockId__title"
                                >
                                  Alerts
                                </h3>
                              </EuiTitle>
                            </div>
                          </EuiFlexItem>
                        </div>
                      </EuiFlexGroup>
                    </div>
                  </div>
                </EuiCollapsibleNavGroup>
                <EuiCollapsibleNavGroup
                  iconType="starEmpty"
                  initialIsOpen={true}
                  isCollapsible={true}
                  title="Favorites"
                >
                  <EuiAccordion
                    arrowDisplay="right"
                    buttonClassName="euiCollapsibleNavGroup__heading"
                    buttonContent={
                      <EuiFlexGroup
                        alignItems="center"
                        gutterSize="m"
                        responsive={false}
                      >
                        <EuiFlexItem
                          grow={false}
                        >
                          <EuiIcon
                            size="l"
                            type="starEmpty"
                          />
                        </EuiFlexItem>
                        <EuiFlexItem>
                          <EuiTitle
                            size="xxs"
                          >
                            <h3
                              className="euiCollapsibleNavGroup__title"
                              id="mockId__title"
                            >
                              Favorites
                            </h3>
                          </EuiTitle>
                        </EuiFlexItem>
                      </EuiFlexGroup>
                    }
                    className="euiCollapsibleNavGroup euiCollapsibleNavGroup--withHeading"
                    id="mockId"
                    initialIsOpen={true}
                    isLoading={false}
                    isLoadingMessage={false}
                    paddingSize="none"
                  >
                    <div
                      className="euiAccordion euiAccordion-isOpen euiCollapsibleNavGroup euiCollapsibleNavGroup--withHeading"
                    >
                      <div
                        className="euiAccordion__triggerWrapper"
                      >
                        <button
                          aria-controls="mockId"
                          aria-expanded={true}
                          className="euiAccordion__button euiAccordion__buttonReverse euiCollapsibleNavGroup__heading"
                          id="mockId"
                          onClick={[Function]}
                          type="button"
                        >
                          <span
                            className="euiAccordion__iconWrapper"
<<<<<<< HEAD
                          >
                            <EuiIcon
                              className="euiAccordion__icon euiAccordion__icon-isOpen"
                              size="m"
                              type="arrowRight"
                            >
                              <span
                                className="euiAccordion__icon euiAccordion__icon-isOpen"
                                data-euiicon-type="arrowRight"
                                size="m"
                              />
                            </EuiIcon>
                          </span>
                          <span
                            className="euiIEFlexWrapFix"
                          >
=======
                          >
                            <EuiIcon
                              className="euiAccordion__icon euiAccordion__icon-isOpen"
                              size="m"
                              type="arrowRight"
                            >
                              <span
                                className="euiAccordion__icon euiAccordion__icon-isOpen"
                                data-euiicon-type="arrowRight"
                                size="m"
                              />
                            </EuiIcon>
                          </span>
                          <span
                            className="euiIEFlexWrapFix"
                          >
>>>>>>> 05fd6f62
                            <EuiFlexGroup
                              alignItems="center"
                              gutterSize="m"
                              responsive={false}
                            >
                              <div
                                className="euiFlexGroup euiFlexGroup--gutterMedium euiFlexGroup--alignItemsCenter euiFlexGroup--directionRow"
                              >
                                <EuiFlexItem
                                  grow={false}
                                >
                                  <div
                                    className="euiFlexItem euiFlexItem--flexGrowZero"
                                  >
                                    <EuiIcon
                                      size="l"
                                      type="starEmpty"
                                    >
                                      <span
                                        data-euiicon-type="starEmpty"
                                        size="l"
                                      />
                                    </EuiIcon>
                                  </div>
                                </EuiFlexItem>
                                <EuiFlexItem>
                                  <div
                                    className="euiFlexItem"
                                  >
                                    <EuiTitle
                                      size="xxs"
                                    >
                                      <h3
                                        className="euiTitle euiTitle--xxsmall euiCollapsibleNavGroup__title"
                                        id="mockId__title"
                                      >
                                        Favorites
                                      </h3>
                                    </EuiTitle>
                                  </div>
                                </EuiFlexItem>
                              </div>
                            </EuiFlexGroup>
                          </span>
                        </button>
                      </div>
                      <div
                        aria-labelledby="mockId"
                        className="euiAccordion__childWrapper"
                        id="mockId"
                        role="region"
                        tabIndex={-1}
                      >
                        <EuiResizeObserver
                          onResize={[Function]}
                        >
                          <div>
                            <div
                              className=""
                            >
                              <div
                                className="euiCollapsibleNavGroup__children"
                              >
                                <EuiText
<<<<<<< HEAD
=======
                                  color="subdued"
                                  size="s"
                                  style={
                                    Object {
                                      "padding": "0 8px 8px",
                                    }
                                  }
                                >
                                  <div
                                    className="euiText euiText--small"
                                    style={
                                      Object {
                                        "padding": "0 8px 8px",
                                      }
                                    }
                                  >
                                    <EuiTextColor
                                      color="subdued"
                                      component="div"
                                    >
                                      <div
                                        className="euiTextColor euiTextColor--subdued"
                                      >
                                        <p>
                                          No Favorites
                                        </p>
                                      </div>
                                    </EuiTextColor>
                                  </div>
                                </EuiText>
                                <EuiText
>>>>>>> 05fd6f62
                                  color="subdued"
                                  size="s"
                                  style={
                                    Object {
                                      "padding": "0 8px 8px",
                                    }
                                  }
                                >
                                  <div
                                    className="euiText euiText--small"
                                    style={
                                      Object {
                                        "padding": "0 8px 8px",
                                      }
                                    }
                                  >
                                    <EuiTextColor
                                      color="subdued"
                                      component="div"
                                    >
                                      <div
                                        className="euiTextColor euiTextColor--subdued"
                                      >
                                        <p>
<<<<<<< HEAD
                                          No Favorites
                                        </p>
                                      </div>
                                    </EuiTextColor>
                                  </div>
                                </EuiText>
                                <EuiText
                                  color="subdued"
                                  size="s"
                                  style={
                                    Object {
                                      "padding": "0 8px 8px",
                                    }
                                  }
                                >
                                  <div
                                    className="euiText euiText--small"
                                    style={
                                      Object {
                                        "padding": "0 8px 8px",
                                      }
                                    }
                                  >
                                    <EuiTextColor
                                      color="subdued"
                                      component="div"
                                    >
                                      <div
                                        className="euiTextColor euiTextColor--subdued"
                                      >
                                        <p>
=======
>>>>>>> 05fd6f62
                                          SEE MORE
                                        </p>
                                      </div>
                                    </EuiTextColor>
                                  </div>
                                </EuiText>
                              </div>
                            </div>
                          </div>
                        </EuiResizeObserver>
                      </div>
                    </div>
                  </EuiAccordion>
                </EuiCollapsibleNavGroup>
                <EuiCollapsibleNavGroup
                  iconType="folderClosed"
                  initialIsOpen={true}
                  isCollapsible={true}
                  title="Workspaces"
                >
                  <EuiAccordion
                    arrowDisplay="right"
                    buttonClassName="euiCollapsibleNavGroup__heading"
                    buttonContent={
                      <EuiFlexGroup
                        alignItems="center"
                        gutterSize="m"
                        responsive={false}
                      >
                        <EuiFlexItem
                          grow={false}
                        >
                          <EuiIcon
                            size="l"
                            type="folderClosed"
                          />
                        </EuiFlexItem>
                        <EuiFlexItem>
                          <EuiTitle
                            size="xxs"
                          >
                            <h3
                              className="euiCollapsibleNavGroup__title"
                              id="mockId__title"
                            >
                              Workspaces
                            </h3>
                          </EuiTitle>
                        </EuiFlexItem>
                      </EuiFlexGroup>
                    }
                    className="euiCollapsibleNavGroup euiCollapsibleNavGroup--withHeading"
                    id="mockId"
                    initialIsOpen={true}
                    isLoading={false}
                    isLoadingMessage={false}
                    paddingSize="none"
                  >
                    <div
                      className="euiAccordion euiAccordion-isOpen euiCollapsibleNavGroup euiCollapsibleNavGroup--withHeading"
                    >
                      <div
                        className="euiAccordion__triggerWrapper"
                      >
                        <button
                          aria-controls="mockId"
                          aria-expanded={true}
                          className="euiAccordion__button euiAccordion__buttonReverse euiCollapsibleNavGroup__heading"
                          id="mockId"
                          onClick={[Function]}
                          type="button"
                        >
                          <span
                            className="euiAccordion__iconWrapper"
<<<<<<< HEAD
                          >
                            <EuiIcon
                              className="euiAccordion__icon euiAccordion__icon-isOpen"
                              size="m"
                              type="arrowRight"
                            >
                              <span
                                className="euiAccordion__icon euiAccordion__icon-isOpen"
                                data-euiicon-type="arrowRight"
                                size="m"
                              />
                            </EuiIcon>
                          </span>
                          <span
                            className="euiIEFlexWrapFix"
                          >
                            <EuiFlexGroup
                              alignItems="center"
                              gutterSize="m"
                              responsive={false}
                            >
=======
                          >
                            <EuiIcon
                              className="euiAccordion__icon euiAccordion__icon-isOpen"
                              size="m"
                              type="arrowRight"
                            >
                              <span
                                className="euiAccordion__icon euiAccordion__icon-isOpen"
                                data-euiicon-type="arrowRight"
                                size="m"
                              />
                            </EuiIcon>
                          </span>
                          <span
                            className="euiIEFlexWrapFix"
                          >
                            <EuiFlexGroup
                              alignItems="center"
                              gutterSize="m"
                              responsive={false}
                            >
>>>>>>> 05fd6f62
                              <div
                                className="euiFlexGroup euiFlexGroup--gutterMedium euiFlexGroup--alignItemsCenter euiFlexGroup--directionRow"
                              >
                                <EuiFlexItem
                                  grow={false}
                                >
                                  <div
                                    className="euiFlexItem euiFlexItem--flexGrowZero"
                                  >
                                    <EuiIcon
                                      size="l"
                                      type="folderClosed"
                                    >
                                      <span
                                        data-euiicon-type="folderClosed"
                                        size="l"
                                      />
                                    </EuiIcon>
                                  </div>
                                </EuiFlexItem>
                                <EuiFlexItem>
                                  <div
                                    className="euiFlexItem"
                                  >
                                    <EuiTitle
                                      size="xxs"
                                    >
                                      <h3
                                        className="euiTitle euiTitle--xxsmall euiCollapsibleNavGroup__title"
                                        id="mockId__title"
                                      >
                                        Workspaces
                                      </h3>
                                    </EuiTitle>
                                  </div>
                                </EuiFlexItem>
                              </div>
                            </EuiFlexGroup>
                          </span>
                        </button>
                      </div>
                      <div
                        aria-labelledby="mockId"
                        className="euiAccordion__childWrapper"
                        id="mockId"
                        role="region"
                        tabIndex={-1}
                      >
                        <EuiResizeObserver
                          onResize={[Function]}
                        >
                          <div>
                            <div
                              className=""
                            >
                              <div
                                className="euiCollapsibleNavGroup__children"
                              >
                                <EuiText
                                  color="subdued"
                                  size="s"
                                  style={
                                    Object {
                                      "padding": "0 8px 8px",
                                    }
                                  }
                                >
                                  <div
                                    className="euiText euiText--small"
                                    style={
                                      Object {
                                        "padding": "0 8px 8px",
                                      }
                                    }
                                  >
                                    <EuiTextColor
                                      color="subdued"
                                      component="div"
                                    >
                                      <div
                                        className="euiTextColor euiTextColor--subdued"
                                      >
                                        <p>
                                          No Workspaces
                                        </p>
                                      </div>
                                    </EuiTextColor>
                                  </div>
                                </EuiText>
                                <EuiText
                                  color="subdued"
                                  onClick={[Function]}
                                  size="s"
                                  style={
                                    Object {
                                      "padding": "0 8px 8px",
                                    }
                                  }
                                >
                                  <div
                                    className="euiText euiText--small"
                                    onClick={[Function]}
                                    style={
                                      Object {
                                        "padding": "0 8px 8px",
                                      }
                                    }
                                  >
                                    <EuiTextColor
                                      color="subdued"
                                      component="div"
                                    >
                                      <div
                                        className="euiTextColor euiTextColor--subdued"
                                      >
                                        <p>
                                          SEE MORE
                                        </p>
                                      </div>
                                    </EuiTextColor>
                                  </div>
                                </EuiText>
                              </div>
                            </div>
                          </div>
                        </EuiResizeObserver>
                      </div>
                    </div>
                  </EuiAccordion>
                </EuiCollapsibleNavGroup>
                <EuiCollapsibleNavGroup
                  iconType="managementApp"
                  onClick={[Function]}
                  title="Admin"
                >
                  <div
                    className="euiCollapsibleNavGroup euiCollapsibleNavGroup--withHeading"
                    id="mockId"
                    onClick={[Function]}
                  >
                    <div
                      className="euiCollapsibleNavGroup__heading"
                    >
                      <EuiFlexGroup
                        alignItems="center"
                        gutterSize="m"
                        responsive={false}
<<<<<<< HEAD
                      >
                        <div
                          className="euiFlexGroup euiFlexGroup--gutterMedium euiFlexGroup--alignItemsCenter euiFlexGroup--directionRow"
                        >
                          <EuiFlexItem
                            grow={false}
                          >
                            <div
                              className="euiFlexItem euiFlexItem--flexGrowZero"
                            >
                              <EuiIcon
                                size="l"
                                type="managementApp"
                              >
                                <span
                                  data-euiicon-type="managementApp"
                                  size="l"
                                />
                              </EuiIcon>
                            </div>
                          </EuiFlexItem>
                          <EuiFlexItem>
                            <div
                              className="euiFlexItem"
                            >
                              <EuiTitle
                                size="xxs"
                              >
                                <h3
                                  className="euiTitle euiTitle--xxsmall euiCollapsibleNavGroup__title"
                                  id="mockId__title"
                                >
                                  Admin
                                </h3>
                              </EuiTitle>
                            </div>
                          </EuiFlexItem>
                        </div>
                      </EuiFlexGroup>
                    </div>
                  </div>
                </EuiCollapsibleNavGroup>
                <EuiCollapsibleNavGroup>
                  <div
                    className="euiCollapsibleNavGroup"
                    id="mockId"
                  >
                    <div
                      className="euiCollapsibleNavGroup__children"
                    >
                      <EuiListGroup
                        flush={true}
                      >
                        <ul
                          className="euiListGroup euiListGroup-flush euiListGroup--gutterSmall euiListGroup-maxWidthDefault"
                        >
=======
                      >
                        <div
                          className="euiFlexGroup euiFlexGroup--gutterMedium euiFlexGroup--alignItemsCenter euiFlexGroup--directionRow"
                        >
                          <EuiFlexItem
                            grow={false}
                          >
                            <div
                              className="euiFlexItem euiFlexItem--flexGrowZero"
                            >
                              <EuiIcon
                                size="l"
                                type="managementApp"
                              >
                                <span
                                  data-euiicon-type="managementApp"
                                  size="l"
                                />
                              </EuiIcon>
                            </div>
                          </EuiFlexItem>
                          <EuiFlexItem>
                            <div
                              className="euiFlexItem"
                            >
                              <EuiTitle
                                size="xxs"
                              >
                                <h3
                                  className="euiTitle euiTitle--xxsmall euiCollapsibleNavGroup__title"
                                  id="mockId__title"
                                >
                                  Admin
                                </h3>
                              </EuiTitle>
                            </div>
                          </EuiFlexItem>
                        </div>
                      </EuiFlexGroup>
                    </div>
                  </div>
                </EuiCollapsibleNavGroup>
                <EuiCollapsibleNavGroup>
                  <div
                    className="euiCollapsibleNavGroup"
                    id="mockId"
                  >
                    <div
                      className="euiCollapsibleNavGroup__children"
                    >
                      <EuiListGroup
                        flush={true}
                      >
                        <ul
                          className="euiListGroup euiListGroup-flush euiListGroup--gutterSmall euiListGroup-maxWidthDefault"
                        >
>>>>>>> 05fd6f62
                          <EuiShowFor
                            sizes={
                              Array [
                                "l",
                                "xl",
                              ]
                            }
                          >
                            <EuiListGroupItem
                              aria-label="Undock primary navigation"
                              buttonRef={
                                Object {
                                  "current": <button
                                    aria-label="Undock primary navigation"
                                    class="euiListGroupItem__button"
                                    data-test-subj="collapsible-nav-lock"
                                    type="button"
                                  >
                                    <span
                                      class="euiListGroupItem__icon"
                                      color="inherit"
                                      data-euiicon-type="lock"
                                    />
                                    <span
                                      class="euiListGroupItem__label"
                                      title="Undock navigation"
                                    >
                                      Undock navigation
                                    </span>
                                  </button>,
                                }
                              }
                              color="subdued"
                              data-test-subj="collapsible-nav-lock"
                              iconType="lock"
                              label="Undock navigation"
                              onClick={[Function]}
                              size="xs"
                            >
                              <li
                                className="euiListGroupItem euiListGroupItem--xSmall euiListGroupItem--subdued euiListGroupItem-isClickable"
                              >
                                <button
                                  aria-label="Undock primary navigation"
                                  className="euiListGroupItem__button"
                                  data-test-subj="collapsible-nav-lock"
                                  disabled={false}
                                  onClick={[Function]}
                                  type="button"
                                >
                                  <EuiIcon
                                    className="euiListGroupItem__icon"
                                    color="inherit"
                                    type="lock"
                                  >
                                    <span
                                      className="euiListGroupItem__icon"
                                      color="inherit"
                                      data-euiicon-type="lock"
                                    />
                                  </EuiIcon>
                                  <span
                                    className="euiListGroupItem__label"
                                    title="Undock navigation"
                                  >
                                    Undock navigation
                                  </span>
                                </button>
                              </li>
                            </EuiListGroupItem>
                          </EuiShowFor>
                        </ul>
                      </EuiListGroup>
                    </div>
                  </div>
                </EuiCollapsibleNavGroup>
              </div>
            </EuiFlexItem>
          </nav>
        </EuiFlyout>
      </EuiCollapsibleNav>
    </CollapsibleNav>
  </header>
</Header>
`;

exports[`Header renders condensed header 1`] = `
<Header
  appTitle$={
    BehaviorSubject {
      "_isScalar": false,
      "_value": "test",
      "closed": false,
      "hasError": false,
      "isStopped": false,
      "observers": Array [
        Subscriber {
          "_parentOrParents": null,
          "_subscriptions": Array [
            SubjectSubscription {
              "_parentOrParents": [Circular],
              "_subscriptions": null,
              "closed": false,
              "subject": [Circular],
              "subscriber": [Circular],
            },
          ],
          "closed": false,
          "destination": SafeSubscriber {
            "_complete": undefined,
            "_context": [Circular],
            "_error": undefined,
            "_next": [Function],
            "_parentOrParents": null,
            "_parentSubscriber": [Circular],
            "_subscriptions": null,
            "closed": false,
            "destination": Object {
              "closed": true,
              "complete": [Function],
              "error": [Function],
              "next": [Function],
            },
            "isStopped": false,
            "syncErrorThrowable": false,
            "syncErrorThrown": false,
            "syncErrorValue": null,
          },
          "isStopped": false,
          "syncErrorThrowable": true,
          "syncErrorThrown": false,
          "syncErrorValue": null,
        },
      ],
      "thrownError": null,
    }
  }
  application={
    Object {
      "applications$": BehaviorSubject {
        "_isScalar": false,
        "_value": Map {},
        "closed": false,
        "hasError": false,
        "isStopped": false,
        "observers": Array [],
        "thrownError": null,
      },
      "capabilities": Object {
        "catalogue": Object {},
        "management": Object {},
        "navLinks": Object {},
      },
      "currentActionMenu$": BehaviorSubject {
        "_isScalar": false,
        "_value": undefined,
        "closed": false,
        "hasError": false,
        "isStopped": false,
        "observers": Array [
          Subscriber {
            "_parentOrParents": null,
            "_subscriptions": Array [
              SubjectSubscription {
                "_parentOrParents": [Circular],
                "_subscriptions": null,
                "closed": false,
                "subject": [Circular],
                "subscriber": [Circular],
              },
            ],
            "closed": false,
            "destination": SafeSubscriber {
              "_complete": undefined,
              "_context": [Circular],
              "_error": undefined,
              "_next": [Function],
              "_parentOrParents": null,
              "_parentSubscriber": [Circular],
              "_subscriptions": null,
              "closed": false,
              "destination": Object {
                "closed": true,
                "complete": [Function],
                "error": [Function],
                "next": [Function],
              },
              "isStopped": false,
              "syncErrorThrowable": false,
              "syncErrorThrown": false,
              "syncErrorValue": null,
            },
            "isStopped": false,
            "syncErrorThrowable": true,
            "syncErrorThrown": false,
            "syncErrorValue": null,
          },
        ],
        "thrownError": null,
      },
      "currentAppId$": Observable {
        "_isScalar": false,
        "source": Subject {
          "_isScalar": false,
          "closed": false,
          "hasError": false,
          "isStopped": false,
          "observers": Array [
            Subscriber {
              "_parentOrParents": null,
              "_subscriptions": Array [
                SubjectSubscription {
                  "_parentOrParents": [Circular],
                  "_subscriptions": null,
                  "closed": false,
                  "subject": [Circular],
                  "subscriber": [Circular],
                },
              ],
              "closed": false,
              "destination": SafeSubscriber {
                "_complete": undefined,
                "_context": [Circular],
                "_error": undefined,
                "_next": [Function],
                "_parentOrParents": null,
                "_parentSubscriber": [Circular],
                "_subscriptions": null,
                "closed": false,
                "destination": Object {
                  "closed": true,
                  "complete": [Function],
                  "error": [Function],
                  "next": [Function],
                },
                "isStopped": false,
                "syncErrorThrowable": false,
                "syncErrorThrown": false,
                "syncErrorValue": null,
              },
              "isStopped": false,
              "syncErrorThrowable": true,
              "syncErrorThrown": false,
              "syncErrorValue": null,
            },
          ],
          "thrownError": null,
        },
      },
      "getComponent": [MockFunction],
      "getUrlForApp": [MockFunction],
      "history": Object {
        "action": "PUSH",
        "block": [MockFunction],
        "createHref": [MockFunction],
        "go": [MockFunction],
        "goBack": [MockFunction],
        "goForward": [MockFunction],
        "length": 1,
        "listen": [MockFunction],
        "location": Object {
          "hash": "",
          "key": "",
          "pathname": "/",
          "search": "",
          "state": undefined,
        },
        "push": [MockFunction],
        "replace": [MockFunction],
      },
      "navigateToApp": [MockFunction],
      "navigateToUrl": [MockFunction],
      "registerMountContext": [MockFunction],
    }
  }
  badge$={
    BehaviorSubject {
      "_isScalar": false,
      "_value": undefined,
      "closed": false,
      "hasError": false,
      "isStopped": false,
      "observers": Array [
        Subscriber {
          "_parentOrParents": null,
          "_subscriptions": Array [
            SubjectSubscription {
              "_parentOrParents": [Circular],
              "_subscriptions": null,
              "closed": false,
              "subject": [Circular],
              "subscriber": [Circular],
            },
          ],
          "closed": false,
          "destination": SafeSubscriber {
            "_complete": undefined,
            "_context": [Circular],
            "_error": undefined,
            "_next": [Function],
            "_parentOrParents": null,
            "_parentSubscriber": [Circular],
            "_subscriptions": null,
            "closed": false,
            "destination": Object {
              "closed": true,
              "complete": [Function],
              "error": [Function],
              "next": [Function],
            },
            "isStopped": false,
            "syncErrorThrowable": false,
            "syncErrorThrown": false,
            "syncErrorValue": null,
          },
          "isStopped": false,
          "syncErrorThrowable": true,
          "syncErrorThrown": false,
          "syncErrorValue": null,
        },
      ],
      "thrownError": null,
    }
  }
  basePath={
    BasePath {
      "basePath": "/test",
      "get": [Function],
      "getBasePath": [Function],
      "prepend": [Function],
      "prependWithoutWorkspacePath": [Function],
      "remove": [Function],
      "serverBasePath": "/test",
      "workspaceBasePath": "",
    }
  }
  branding={
    Object {
      "applicationTitle": "Foobar Dashboards",
      "darkMode": false,
      "logo": Object {
        "defaultUrl": "/foo",
      },
      "mark": Object {
        "defaultUrl": "/foo",
      },
      "useExpandedHeader": false,
    }
  }
  breadcrumbs$={
    BehaviorSubject {
      "_isScalar": false,
      "_value": Array [],
      "closed": false,
      "hasError": false,
      "isStopped": false,
      "observers": Array [
        Subscriber {
          "_parentOrParents": null,
          "_subscriptions": Array [
            SubjectSubscription {
              "_parentOrParents": [Circular],
              "_subscriptions": null,
              "closed": false,
              "subject": [Circular],
              "subscriber": [Circular],
            },
          ],
          "closed": false,
          "destination": SafeSubscriber {
            "_complete": undefined,
            "_context": [Circular],
            "_error": undefined,
            "_next": [Function],
            "_parentOrParents": null,
            "_parentSubscriber": [Circular],
            "_subscriptions": null,
            "closed": false,
            "destination": Object {
              "closed": true,
              "complete": [Function],
              "error": [Function],
              "next": [Function],
            },
            "isStopped": false,
            "syncErrorThrowable": false,
            "syncErrorThrown": false,
            "syncErrorValue": null,
          },
          "isStopped": false,
          "syncErrorThrowable": true,
          "syncErrorThrown": false,
          "syncErrorValue": null,
        },
      ],
      "thrownError": null,
    }
  }
  currentWorkspace$={
    BehaviorSubject {
      "_isScalar": false,
      "_value": null,
      "closed": false,
      "hasError": false,
      "isStopped": false,
      "observers": Array [
        Subscriber {
          "_parentOrParents": null,
          "_subscriptions": Array [
            SubjectSubscription {
              "_parentOrParents": [Circular],
              "_subscriptions": null,
              "closed": false,
              "subject": [Circular],
              "subscriber": [Circular],
            },
          ],
          "closed": false,
          "destination": SafeSubscriber {
            "_complete": undefined,
            "_context": [Circular],
            "_error": undefined,
            "_next": [Function],
            "_parentOrParents": null,
            "_parentSubscriber": [Circular],
            "_subscriptions": null,
            "closed": false,
            "destination": Object {
              "closed": true,
              "complete": [Function],
              "error": [Function],
              "next": [Function],
            },
            "isStopped": false,
            "syncErrorThrowable": false,
            "syncErrorThrown": false,
            "syncErrorValue": null,
          },
          "isStopped": false,
          "syncErrorThrowable": true,
          "syncErrorThrown": false,
          "syncErrorValue": null,
        },
        Subscriber {
          "_parentOrParents": null,
          "_subscriptions": Array [
            SubjectSubscription {
              "_parentOrParents": [Circular],
              "_subscriptions": null,
              "closed": false,
              "subject": [Circular],
              "subscriber": [Circular],
            },
          ],
          "closed": false,
          "destination": SafeSubscriber {
            "_complete": undefined,
            "_context": [Circular],
            "_error": undefined,
            "_next": [Function],
            "_parentOrParents": null,
            "_parentSubscriber": [Circular],
            "_subscriptions": null,
            "closed": false,
            "destination": Object {
              "closed": true,
              "complete": [Function],
              "error": [Function],
              "next": [Function],
            },
            "isStopped": false,
            "syncErrorThrowable": false,
            "syncErrorThrown": false,
            "syncErrorValue": null,
          },
          "isStopped": false,
          "syncErrorThrowable": true,
          "syncErrorThrown": false,
          "syncErrorValue": null,
        },
      ],
      "thrownError": null,
    }
  }
  customNavLink$={
    BehaviorSubject {
      "_isScalar": false,
      "_value": undefined,
      "closed": false,
      "hasError": false,
      "isStopped": false,
      "observers": Array [],
      "thrownError": null,
    }
  }
  exitWorkspace={[Function]}
  forceAppSwitcherNavigation$={
    BehaviorSubject {
      "_isScalar": false,
      "_value": false,
      "closed": false,
      "hasError": false,
      "isStopped": false,
      "observers": Array [
        Subscriber {
          "_parentOrParents": null,
          "_subscriptions": Array [
            SubjectSubscription {
              "_parentOrParents": [Circular],
              "_subscriptions": null,
              "closed": false,
              "subject": [Circular],
              "subscriber": [Circular],
            },
          ],
          "closed": false,
          "destination": SafeSubscriber {
            "_complete": undefined,
            "_context": [Circular],
            "_error": undefined,
            "_next": [Function],
            "_parentOrParents": null,
            "_parentSubscriber": [Circular],
            "_subscriptions": null,
            "closed": false,
            "destination": Object {
              "closed": true,
              "complete": [Function],
              "error": [Function],
              "next": [Function],
            },
            "isStopped": false,
            "syncErrorThrowable": false,
            "syncErrorThrown": false,
            "syncErrorValue": null,
          },
          "isStopped": false,
          "syncErrorThrowable": true,
          "syncErrorThrown": false,
          "syncErrorValue": null,
        },
      ],
      "thrownError": null,
    }
  }
  getWorkspaceUrl={[Function]}
  helpExtension$={
    BehaviorSubject {
      "_isScalar": false,
      "_value": undefined,
      "closed": false,
      "hasError": false,
      "isStopped": false,
      "observers": Array [
        InnerSubscriber {
          "_parentOrParents": CombineLatestSubscriber {
            "_parentOrParents": Subscriber {
              "_parentOrParents": null,
              "_subscriptions": Array [
                [Circular],
              ],
              "closed": false,
              "destination": SafeSubscriber {
                "_complete": undefined,
                "_context": [Circular],
                "_error": undefined,
                "_next": [Function],
                "_parentOrParents": null,
                "_parentSubscriber": [Circular],
                "_subscriptions": null,
                "closed": false,
                "destination": Object {
                  "closed": true,
                  "complete": [Function],
                  "error": [Function],
                  "next": [Function],
                },
                "isStopped": false,
                "syncErrorThrowable": false,
                "syncErrorThrown": false,
                "syncErrorValue": null,
              },
              "isStopped": false,
              "syncErrorThrowable": true,
              "syncErrorThrown": false,
              "syncErrorValue": null,
            },
            "_subscriptions": Array [
              [Circular],
              InnerSubscriber {
                "_parentOrParents": [Circular],
                "_subscriptions": Array [
                  SubjectSubscription {
                    "_parentOrParents": [Circular],
                    "_subscriptions": null,
                    "closed": false,
                    "subject": BehaviorSubject {
                      "_isScalar": false,
                      "_value": "",
                      "closed": false,
                      "hasError": false,
                      "isStopped": false,
                      "observers": Array [
                        [Circular],
                      ],
                      "thrownError": null,
                    },
                    "subscriber": [Circular],
                  },
                ],
                "closed": false,
                "destination": Object {
                  "closed": true,
                  "complete": [Function],
                  "error": [Function],
                  "next": [Function],
                },
                "index": 1,
                "isStopped": false,
                "outerIndex": 1,
                "outerValue": undefined,
                "parent": [Circular],
                "syncErrorThrowable": false,
                "syncErrorThrown": false,
                "syncErrorValue": null,
              },
            ],
            "active": 2,
            "closed": false,
            "destination": Subscriber {
              "_parentOrParents": null,
              "_subscriptions": Array [
                [Circular],
              ],
              "closed": false,
              "destination": SafeSubscriber {
                "_complete": undefined,
                "_context": [Circular],
                "_error": undefined,
                "_next": [Function],
                "_parentOrParents": null,
                "_parentSubscriber": [Circular],
                "_subscriptions": null,
                "closed": false,
                "destination": Object {
                  "closed": true,
                  "complete": [Function],
                  "error": [Function],
                  "next": [Function],
                },
                "isStopped": false,
                "syncErrorThrowable": false,
                "syncErrorThrown": false,
                "syncErrorValue": null,
              },
              "isStopped": false,
              "syncErrorThrowable": true,
              "syncErrorThrown": false,
              "syncErrorValue": null,
            },
            "isStopped": true,
            "observables": Array [
              [Circular],
              BehaviorSubject {
                "_isScalar": false,
                "_value": "",
                "closed": false,
                "hasError": false,
                "isStopped": false,
                "observers": Array [
                  InnerSubscriber {
                    "_parentOrParents": [Circular],
                    "_subscriptions": Array [
                      SubjectSubscription {
                        "_parentOrParents": [Circular],
                        "_subscriptions": null,
                        "closed": false,
                        "subject": [Circular],
                        "subscriber": [Circular],
                      },
                    ],
                    "closed": false,
                    "destination": Object {
                      "closed": true,
                      "complete": [Function],
                      "error": [Function],
                      "next": [Function],
                    },
                    "index": 1,
                    "isStopped": false,
                    "outerIndex": 1,
                    "outerValue": undefined,
                    "parent": [Circular],
                    "syncErrorThrowable": false,
                    "syncErrorThrown": false,
                    "syncErrorValue": null,
                  },
                ],
                "thrownError": null,
              },
            ],
            "resultSelector": undefined,
            "syncErrorThrowable": true,
            "syncErrorThrown": false,
            "syncErrorValue": null,
            "toRespond": 0,
            "values": Array [
              undefined,
              "",
            ],
          },
          "_subscriptions": Array [
            SubjectSubscription {
              "_parentOrParents": [Circular],
              "_subscriptions": null,
              "closed": false,
              "subject": [Circular],
              "subscriber": [Circular],
            },
          ],
          "closed": false,
          "destination": Object {
            "closed": true,
            "complete": [Function],
            "error": [Function],
            "next": [Function],
          },
          "index": 1,
          "isStopped": false,
          "outerIndex": 0,
          "outerValue": undefined,
          "parent": CombineLatestSubscriber {
            "_parentOrParents": Subscriber {
              "_parentOrParents": null,
              "_subscriptions": Array [
                [Circular],
              ],
              "closed": false,
              "destination": SafeSubscriber {
                "_complete": undefined,
                "_context": [Circular],
                "_error": undefined,
                "_next": [Function],
                "_parentOrParents": null,
                "_parentSubscriber": [Circular],
                "_subscriptions": null,
                "closed": false,
                "destination": Object {
                  "closed": true,
                  "complete": [Function],
                  "error": [Function],
                  "next": [Function],
                },
                "isStopped": false,
                "syncErrorThrowable": false,
                "syncErrorThrown": false,
                "syncErrorValue": null,
              },
              "isStopped": false,
              "syncErrorThrowable": true,
              "syncErrorThrown": false,
              "syncErrorValue": null,
            },
            "_subscriptions": Array [
              [Circular],
              InnerSubscriber {
                "_parentOrParents": [Circular],
                "_subscriptions": Array [
                  SubjectSubscription {
                    "_parentOrParents": [Circular],
                    "_subscriptions": null,
                    "closed": false,
                    "subject": BehaviorSubject {
                      "_isScalar": false,
                      "_value": "",
                      "closed": false,
                      "hasError": false,
                      "isStopped": false,
                      "observers": Array [
                        [Circular],
                      ],
                      "thrownError": null,
                    },
                    "subscriber": [Circular],
                  },
                ],
                "closed": false,
                "destination": Object {
                  "closed": true,
                  "complete": [Function],
                  "error": [Function],
                  "next": [Function],
                },
                "index": 1,
                "isStopped": false,
                "outerIndex": 1,
                "outerValue": undefined,
                "parent": [Circular],
                "syncErrorThrowable": false,
                "syncErrorThrown": false,
                "syncErrorValue": null,
              },
            ],
            "active": 2,
            "closed": false,
            "destination": Subscriber {
              "_parentOrParents": null,
              "_subscriptions": Array [
                [Circular],
              ],
              "closed": false,
              "destination": SafeSubscriber {
                "_complete": undefined,
                "_context": [Circular],
                "_error": undefined,
                "_next": [Function],
                "_parentOrParents": null,
                "_parentSubscriber": [Circular],
                "_subscriptions": null,
                "closed": false,
                "destination": Object {
                  "closed": true,
                  "complete": [Function],
                  "error": [Function],
                  "next": [Function],
                },
                "isStopped": false,
                "syncErrorThrowable": false,
                "syncErrorThrown": false,
                "syncErrorValue": null,
              },
              "isStopped": false,
              "syncErrorThrowable": true,
              "syncErrorThrown": false,
              "syncErrorValue": null,
            },
            "isStopped": true,
            "observables": Array [
              [Circular],
              BehaviorSubject {
                "_isScalar": false,
                "_value": "",
                "closed": false,
                "hasError": false,
                "isStopped": false,
                "observers": Array [
                  InnerSubscriber {
                    "_parentOrParents": [Circular],
                    "_subscriptions": Array [
                      SubjectSubscription {
                        "_parentOrParents": [Circular],
                        "_subscriptions": null,
                        "closed": false,
                        "subject": [Circular],
                        "subscriber": [Circular],
                      },
                    ],
                    "closed": false,
                    "destination": Object {
                      "closed": true,
                      "complete": [Function],
                      "error": [Function],
                      "next": [Function],
                    },
                    "index": 1,
                    "isStopped": false,
                    "outerIndex": 1,
                    "outerValue": undefined,
                    "parent": [Circular],
                    "syncErrorThrowable": false,
                    "syncErrorThrown": false,
                    "syncErrorValue": null,
                  },
                ],
                "thrownError": null,
              },
            ],
            "resultSelector": undefined,
            "syncErrorThrowable": true,
            "syncErrorThrown": false,
            "syncErrorValue": null,
            "toRespond": 0,
            "values": Array [
              undefined,
              "",
            ],
          },
          "syncErrorThrowable": false,
          "syncErrorThrown": false,
          "syncErrorValue": null,
        },
      ],
      "thrownError": null,
    }
  }
  helpSupportUrl$={
    BehaviorSubject {
      "_isScalar": false,
      "_value": "",
      "closed": false,
      "hasError": false,
      "isStopped": false,
      "observers": Array [
        InnerSubscriber {
          "_parentOrParents": CombineLatestSubscriber {
            "_parentOrParents": Subscriber {
              "_parentOrParents": null,
              "_subscriptions": Array [
                [Circular],
              ],
              "closed": false,
              "destination": SafeSubscriber {
                "_complete": undefined,
                "_context": [Circular],
                "_error": undefined,
                "_next": [Function],
                "_parentOrParents": null,
                "_parentSubscriber": [Circular],
                "_subscriptions": null,
                "closed": false,
                "destination": Object {
                  "closed": true,
                  "complete": [Function],
                  "error": [Function],
                  "next": [Function],
                },
                "isStopped": false,
                "syncErrorThrowable": false,
                "syncErrorThrown": false,
                "syncErrorValue": null,
              },
              "isStopped": false,
              "syncErrorThrowable": true,
              "syncErrorThrown": false,
              "syncErrorValue": null,
            },
            "_subscriptions": Array [
              InnerSubscriber {
                "_parentOrParents": [Circular],
                "_subscriptions": Array [
                  SubjectSubscription {
                    "_parentOrParents": [Circular],
                    "_subscriptions": null,
                    "closed": false,
                    "subject": BehaviorSubject {
                      "_isScalar": false,
                      "_value": undefined,
                      "closed": false,
                      "hasError": false,
                      "isStopped": false,
                      "observers": Array [
                        [Circular],
                      ],
                      "thrownError": null,
                    },
                    "subscriber": [Circular],
                  },
                ],
                "closed": false,
                "destination": Object {
                  "closed": true,
                  "complete": [Function],
                  "error": [Function],
                  "next": [Function],
                },
                "index": 1,
                "isStopped": false,
                "outerIndex": 0,
                "outerValue": undefined,
                "parent": [Circular],
                "syncErrorThrowable": false,
                "syncErrorThrown": false,
                "syncErrorValue": null,
              },
              [Circular],
            ],
            "active": 2,
            "closed": false,
            "destination": Subscriber {
              "_parentOrParents": null,
              "_subscriptions": Array [
                [Circular],
              ],
              "closed": false,
              "destination": SafeSubscriber {
                "_complete": undefined,
                "_context": [Circular],
                "_error": undefined,
                "_next": [Function],
                "_parentOrParents": null,
                "_parentSubscriber": [Circular],
                "_subscriptions": null,
                "closed": false,
                "destination": Object {
                  "closed": true,
                  "complete": [Function],
                  "error": [Function],
                  "next": [Function],
                },
                "isStopped": false,
                "syncErrorThrowable": false,
                "syncErrorThrown": false,
                "syncErrorValue": null,
              },
              "isStopped": false,
              "syncErrorThrowable": true,
              "syncErrorThrown": false,
              "syncErrorValue": null,
            },
            "isStopped": true,
            "observables": Array [
              BehaviorSubject {
                "_isScalar": false,
                "_value": undefined,
                "closed": false,
                "hasError": false,
                "isStopped": false,
                "observers": Array [
                  InnerSubscriber {
                    "_parentOrParents": [Circular],
                    "_subscriptions": Array [
                      SubjectSubscription {
                        "_parentOrParents": [Circular],
                        "_subscriptions": null,
                        "closed": false,
                        "subject": [Circular],
                        "subscriber": [Circular],
                      },
                    ],
                    "closed": false,
                    "destination": Object {
                      "closed": true,
                      "complete": [Function],
                      "error": [Function],
                      "next": [Function],
                    },
                    "index": 1,
                    "isStopped": false,
                    "outerIndex": 0,
                    "outerValue": undefined,
                    "parent": [Circular],
                    "syncErrorThrowable": false,
                    "syncErrorThrown": false,
                    "syncErrorValue": null,
                  },
                ],
                "thrownError": null,
              },
              [Circular],
            ],
            "resultSelector": undefined,
            "syncErrorThrowable": true,
            "syncErrorThrown": false,
            "syncErrorValue": null,
            "toRespond": 0,
            "values": Array [
              undefined,
              "",
            ],
          },
          "_subscriptions": Array [
            SubjectSubscription {
              "_parentOrParents": [Circular],
              "_subscriptions": null,
              "closed": false,
              "subject": [Circular],
              "subscriber": [Circular],
            },
          ],
          "closed": false,
          "destination": Object {
            "closed": true,
            "complete": [Function],
            "error": [Function],
            "next": [Function],
          },
          "index": 1,
          "isStopped": false,
          "outerIndex": 1,
          "outerValue": undefined,
          "parent": CombineLatestSubscriber {
            "_parentOrParents": Subscriber {
              "_parentOrParents": null,
              "_subscriptions": Array [
                [Circular],
              ],
              "closed": false,
              "destination": SafeSubscriber {
                "_complete": undefined,
                "_context": [Circular],
                "_error": undefined,
                "_next": [Function],
                "_parentOrParents": null,
                "_parentSubscriber": [Circular],
                "_subscriptions": null,
                "closed": false,
                "destination": Object {
                  "closed": true,
                  "complete": [Function],
                  "error": [Function],
                  "next": [Function],
                },
                "isStopped": false,
                "syncErrorThrowable": false,
                "syncErrorThrown": false,
                "syncErrorValue": null,
              },
              "isStopped": false,
              "syncErrorThrowable": true,
              "syncErrorThrown": false,
              "syncErrorValue": null,
            },
            "_subscriptions": Array [
              InnerSubscriber {
                "_parentOrParents": [Circular],
                "_subscriptions": Array [
                  SubjectSubscription {
                    "_parentOrParents": [Circular],
                    "_subscriptions": null,
                    "closed": false,
                    "subject": BehaviorSubject {
                      "_isScalar": false,
                      "_value": undefined,
                      "closed": false,
                      "hasError": false,
                      "isStopped": false,
                      "observers": Array [
                        [Circular],
                      ],
                      "thrownError": null,
                    },
                    "subscriber": [Circular],
                  },
                ],
                "closed": false,
                "destination": Object {
                  "closed": true,
                  "complete": [Function],
                  "error": [Function],
                  "next": [Function],
                },
                "index": 1,
                "isStopped": false,
                "outerIndex": 0,
                "outerValue": undefined,
                "parent": [Circular],
                "syncErrorThrowable": false,
                "syncErrorThrown": false,
                "syncErrorValue": null,
              },
              [Circular],
            ],
            "active": 2,
            "closed": false,
            "destination": Subscriber {
              "_parentOrParents": null,
              "_subscriptions": Array [
                [Circular],
              ],
              "closed": false,
              "destination": SafeSubscriber {
                "_complete": undefined,
                "_context": [Circular],
                "_error": undefined,
                "_next": [Function],
                "_parentOrParents": null,
                "_parentSubscriber": [Circular],
                "_subscriptions": null,
                "closed": false,
                "destination": Object {
                  "closed": true,
                  "complete": [Function],
                  "error": [Function],
                  "next": [Function],
                },
                "isStopped": false,
                "syncErrorThrowable": false,
                "syncErrorThrown": false,
                "syncErrorValue": null,
              },
              "isStopped": false,
              "syncErrorThrowable": true,
              "syncErrorThrown": false,
              "syncErrorValue": null,
            },
            "isStopped": true,
            "observables": Array [
              BehaviorSubject {
                "_isScalar": false,
                "_value": undefined,
                "closed": false,
                "hasError": false,
                "isStopped": false,
                "observers": Array [
                  InnerSubscriber {
                    "_parentOrParents": [Circular],
                    "_subscriptions": Array [
                      SubjectSubscription {
                        "_parentOrParents": [Circular],
                        "_subscriptions": null,
                        "closed": false,
                        "subject": [Circular],
                        "subscriber": [Circular],
                      },
                    ],
                    "closed": false,
                    "destination": Object {
                      "closed": true,
                      "complete": [Function],
                      "error": [Function],
                      "next": [Function],
                    },
                    "index": 1,
                    "isStopped": false,
                    "outerIndex": 0,
                    "outerValue": undefined,
                    "parent": [Circular],
                    "syncErrorThrowable": false,
                    "syncErrorThrown": false,
                    "syncErrorValue": null,
                  },
                ],
                "thrownError": null,
              },
              [Circular],
            ],
            "resultSelector": undefined,
            "syncErrorThrowable": true,
            "syncErrorThrown": false,
            "syncErrorValue": null,
            "toRespond": 0,
            "values": Array [
              undefined,
              "",
            ],
          },
          "syncErrorThrowable": false,
          "syncErrorThrown": false,
          "syncErrorValue": null,
        },
      ],
      "thrownError": null,
    }
  }
  homeHref="/"
  intl={
    Object {
      "defaultFormats": Object {},
      "defaultLocale": "en",
      "formatDate": [Function],
      "formatHTMLMessage": [Function],
      "formatMessage": [Function],
      "formatNumber": [Function],
      "formatPlural": [Function],
      "formatRelative": [Function],
      "formatTime": [Function],
      "formats": Object {
        "date": Object {
          "full": Object {
            "day": "numeric",
            "month": "long",
            "weekday": "long",
            "year": "numeric",
          },
          "long": Object {
            "day": "numeric",
            "month": "long",
            "year": "numeric",
          },
          "medium": Object {
            "day": "numeric",
            "month": "short",
            "year": "numeric",
          },
          "short": Object {
            "day": "numeric",
            "month": "numeric",
            "year": "2-digit",
          },
        },
        "number": Object {
          "currency": Object {
            "style": "currency",
          },
          "percent": Object {
            "style": "percent",
          },
        },
        "relative": Object {
          "days": Object {
            "units": "day",
          },
          "hours": Object {
            "units": "hour",
          },
          "minutes": Object {
            "units": "minute",
          },
          "months": Object {
            "units": "month",
          },
          "seconds": Object {
            "units": "second",
          },
          "years": Object {
            "units": "year",
          },
        },
        "time": Object {
          "full": Object {
            "hour": "numeric",
            "minute": "numeric",
            "second": "numeric",
            "timeZoneName": "short",
          },
          "long": Object {
            "hour": "numeric",
            "minute": "numeric",
            "second": "numeric",
            "timeZoneName": "short",
          },
          "medium": Object {
            "hour": "numeric",
            "minute": "numeric",
            "second": "numeric",
          },
          "short": Object {
            "hour": "numeric",
            "minute": "numeric",
          },
        },
      },
      "formatters": Object {
        "getDateTimeFormat": [Function],
        "getMessageFormat": [Function],
        "getNumberFormat": [Function],
        "getPluralFormat": [Function],
        "getRelativeFormat": [Function],
      },
      "locale": "en",
      "messages": Object {},
      "now": [Function],
      "onError": [Function],
      "textComponent": Symbol(react.fragment),
      "timeZone": null,
    }
  }
  isLocked$={
    BehaviorSubject {
      "_isScalar": false,
      "_value": false,
      "closed": false,
      "hasError": false,
      "isStopped": false,
      "observers": Array [
        Subscriber {
          "_parentOrParents": null,
          "_subscriptions": Array [
            SubjectSubscription {
              "_parentOrParents": [Circular],
              "_subscriptions": null,
              "closed": false,
              "subject": [Circular],
              "subscriber": [Circular],
            },
          ],
          "closed": false,
          "destination": SafeSubscriber {
            "_complete": undefined,
            "_context": [Circular],
            "_error": undefined,
            "_next": [Function],
            "_parentOrParents": null,
            "_parentSubscriber": [Circular],
            "_subscriptions": null,
            "closed": false,
            "destination": Object {
              "closed": true,
              "complete": [Function],
              "error": [Function],
              "next": [Function],
            },
            "isStopped": false,
            "syncErrorThrowable": false,
            "syncErrorThrown": false,
            "syncErrorValue": null,
          },
          "isStopped": false,
          "syncErrorThrowable": true,
          "syncErrorThrown": false,
          "syncErrorValue": null,
        },
      ],
      "thrownError": null,
    }
  }
  isVisible$={
    BehaviorSubject {
      "_isScalar": false,
      "_value": true,
      "closed": false,
      "hasError": false,
      "isStopped": false,
      "observers": Array [
        Subscriber {
          "_parentOrParents": null,
          "_subscriptions": Array [
            SubjectSubscription {
              "_parentOrParents": [Circular],
              "_subscriptions": null,
              "closed": false,
              "subject": [Circular],
              "subscriber": [Circular],
            },
          ],
          "closed": false,
          "destination": SafeSubscriber {
            "_complete": undefined,
            "_context": [Circular],
            "_error": undefined,
            "_next": [Function],
            "_parentOrParents": null,
            "_parentSubscriber": [Circular],
            "_subscriptions": null,
            "closed": false,
            "destination": Object {
              "closed": true,
              "complete": [Function],
              "error": [Function],
              "next": [Function],
            },
            "isStopped": false,
            "syncErrorThrowable": false,
            "syncErrorThrown": false,
            "syncErrorValue": null,
          },
          "isStopped": false,
          "syncErrorThrowable": true,
          "syncErrorThrown": false,
          "syncErrorValue": null,
        },
      ],
      "thrownError": null,
    }
  }
  loadingCount$={
    BehaviorSubject {
      "_isScalar": false,
      "_value": 0,
      "closed": false,
      "hasError": false,
      "isStopped": false,
      "observers": Array [
        Subscriber {
          "_parentOrParents": null,
          "_subscriptions": Array [
            SubjectSubscription {
              "_parentOrParents": [Circular],
              "_subscriptions": null,
              "closed": false,
              "subject": [Circular],
              "subscriber": [Circular],
            },
          ],
          "closed": false,
          "destination": SafeSubscriber {
            "_complete": undefined,
            "_context": [Circular],
            "_error": undefined,
            "_next": [Function],
            "_parentOrParents": null,
            "_parentSubscriber": [Circular],
            "_subscriptions": null,
            "closed": false,
            "destination": Object {
              "closed": true,
              "complete": [Function],
              "error": [Function],
              "next": [Function],
            },
            "isStopped": false,
            "syncErrorThrowable": false,
            "syncErrorThrown": false,
            "syncErrorValue": null,
          },
          "isStopped": false,
          "syncErrorThrowable": true,
          "syncErrorThrown": false,
          "syncErrorValue": null,
        },
        Subscriber {
          "_parentOrParents": null,
          "_subscriptions": Array [
            SubjectSubscription {
              "_parentOrParents": [Circular],
              "_subscriptions": null,
              "closed": false,
              "subject": [Circular],
              "subscriber": [Circular],
            },
          ],
          "closed": false,
          "destination": SafeSubscriber {
            "_complete": undefined,
            "_context": [Circular],
            "_error": undefined,
            "_next": [Function],
            "_parentOrParents": null,
            "_parentSubscriber": [Circular],
            "_subscriptions": null,
            "closed": false,
            "destination": Object {
              "closed": true,
              "complete": [Function],
              "error": [Function],
              "next": [Function],
            },
            "isStopped": false,
            "syncErrorThrowable": false,
            "syncErrorThrown": false,
            "syncErrorValue": null,
          },
          "isStopped": false,
          "syncErrorThrowable": true,
          "syncErrorThrown": false,
          "syncErrorValue": null,
        },
      ],
      "thrownError": null,
    }
  }
  navControlsCenter$={
    BehaviorSubject {
      "_isScalar": false,
      "_value": Array [],
      "closed": false,
      "hasError": false,
      "isStopped": false,
      "observers": Array [
        Subscriber {
          "_parentOrParents": null,
          "_subscriptions": Array [
            SubjectSubscription {
              "_parentOrParents": [Circular],
              "_subscriptions": null,
              "closed": false,
              "subject": [Circular],
              "subscriber": [Circular],
            },
          ],
          "closed": false,
          "destination": SafeSubscriber {
            "_complete": undefined,
            "_context": [Circular],
            "_error": undefined,
            "_next": [Function],
            "_parentOrParents": null,
            "_parentSubscriber": [Circular],
            "_subscriptions": null,
            "closed": false,
            "destination": Object {
              "closed": true,
              "complete": [Function],
              "error": [Function],
              "next": [Function],
            },
            "isStopped": false,
            "syncErrorThrowable": false,
            "syncErrorThrown": false,
            "syncErrorValue": null,
          },
          "isStopped": false,
          "syncErrorThrowable": true,
          "syncErrorThrown": false,
          "syncErrorValue": null,
        },
      ],
      "thrownError": null,
    }
  }
  navControlsExpandedCenter$={
    BehaviorSubject {
      "_isScalar": false,
      "_value": Array [],
      "closed": false,
      "hasError": false,
      "isStopped": false,
      "observers": Array [],
      "thrownError": null,
    }
  }
  navControlsExpandedRight$={
    BehaviorSubject {
      "_isScalar": false,
      "_value": Array [],
      "closed": false,
      "hasError": false,
      "isStopped": false,
      "observers": Array [],
      "thrownError": null,
    }
  }
  navControlsLeft$={
    BehaviorSubject {
      "_isScalar": false,
      "_value": Array [],
      "closed": false,
      "hasError": false,
      "isStopped": false,
      "observers": Array [
        Subscriber {
          "_parentOrParents": null,
          "_subscriptions": Array [
            SubjectSubscription {
              "_parentOrParents": [Circular],
              "_subscriptions": null,
              "closed": false,
              "subject": [Circular],
              "subscriber": [Circular],
            },
          ],
          "closed": false,
          "destination": SafeSubscriber {
            "_complete": undefined,
            "_context": [Circular],
            "_error": undefined,
            "_next": [Function],
            "_parentOrParents": null,
            "_parentSubscriber": [Circular],
            "_subscriptions": null,
            "closed": false,
            "destination": Object {
              "closed": true,
              "complete": [Function],
              "error": [Function],
              "next": [Function],
            },
            "isStopped": false,
            "syncErrorThrowable": false,
            "syncErrorThrown": false,
            "syncErrorValue": null,
          },
          "isStopped": false,
          "syncErrorThrowable": true,
          "syncErrorThrown": false,
          "syncErrorValue": null,
        },
      ],
      "thrownError": null,
    }
  }
  navControlsRight$={
    BehaviorSubject {
      "_isScalar": false,
      "_value": Array [],
      "closed": false,
      "hasError": false,
      "isStopped": false,
      "observers": Array [
        Subscriber {
          "_parentOrParents": null,
          "_subscriptions": Array [
            SubjectSubscription {
              "_parentOrParents": [Circular],
              "_subscriptions": null,
              "closed": false,
              "subject": [Circular],
              "subscriber": [Circular],
            },
          ],
          "closed": false,
          "destination": SafeSubscriber {
            "_complete": undefined,
            "_context": [Circular],
            "_error": undefined,
            "_next": [Function],
            "_parentOrParents": null,
            "_parentSubscriber": [Circular],
            "_subscriptions": null,
            "closed": false,
            "destination": Object {
              "closed": true,
              "complete": [Function],
              "error": [Function],
              "next": [Function],
            },
            "isStopped": false,
            "syncErrorThrowable": false,
            "syncErrorThrown": false,
            "syncErrorValue": null,
          },
          "isStopped": false,
          "syncErrorThrowable": true,
          "syncErrorThrown": false,
          "syncErrorValue": null,
        },
      ],
      "thrownError": null,
    }
  }
  navLinks$={
    BehaviorSubject {
      "_isScalar": false,
      "_value": Array [],
      "closed": false,
      "hasError": false,
      "isStopped": false,
      "observers": Array [
        Subscriber {
          "_parentOrParents": null,
          "_subscriptions": Array [
            SubjectSubscription {
              "_parentOrParents": [Circular],
              "_subscriptions": null,
              "closed": false,
              "subject": [Circular],
              "subscriber": [Circular],
            },
          ],
          "closed": false,
          "destination": SafeSubscriber {
            "_complete": undefined,
            "_context": [Circular],
            "_error": undefined,
            "_next": [Function],
            "_parentOrParents": null,
            "_parentSubscriber": [Circular],
            "_subscriptions": null,
            "closed": false,
            "destination": Object {
              "closed": true,
              "complete": [Function],
              "error": [Function],
              "next": [Function],
            },
            "isStopped": false,
            "syncErrorThrowable": false,
            "syncErrorThrown": false,
            "syncErrorValue": null,
          },
          "isStopped": false,
          "syncErrorThrowable": true,
          "syncErrorThrown": false,
          "syncErrorValue": null,
        },
        Subscriber {
          "_parentOrParents": null,
          "_subscriptions": Array [
            SubjectSubscription {
              "_parentOrParents": [Circular],
              "_subscriptions": null,
              "closed": false,
              "subject": [Circular],
              "subscriber": [Circular],
            },
          ],
          "closed": false,
          "destination": SafeSubscriber {
            "_complete": undefined,
            "_context": [Circular],
            "_error": undefined,
            "_next": [Function],
            "_parentOrParents": null,
            "_parentSubscriber": [Circular],
            "_subscriptions": null,
            "closed": false,
            "destination": Object {
              "closed": true,
              "complete": [Function],
              "error": [Function],
              "next": [Function],
            },
            "isStopped": false,
            "syncErrorThrowable": false,
            "syncErrorThrown": false,
            "syncErrorValue": null,
          },
          "isStopped": false,
          "syncErrorThrowable": true,
          "syncErrorThrown": false,
          "syncErrorValue": null,
        },
      ],
      "thrownError": null,
    }
  }
  onIsLockedUpdate={[Function]}
  opensearchDashboardsDocLink="/docs"
  opensearchDashboardsVersion="1.0.0"
  recentlyAccessed$={
    BehaviorSubject {
      "_isScalar": false,
      "_value": Array [],
      "closed": false,
      "hasError": false,
      "isStopped": false,
      "observers": Array [],
      "thrownError": null,
    }
  }
  survey="/"
  workspaceList$={
    BehaviorSubject {
      "_isScalar": false,
      "_value": Array [],
      "closed": false,
      "hasError": false,
      "isStopped": false,
      "observers": Array [
        Subscriber {
          "_parentOrParents": null,
          "_subscriptions": Array [
            SubjectSubscription {
              "_parentOrParents": [Circular],
              "_subscriptions": null,
              "closed": false,
              "subject": [Circular],
              "subscriber": [Circular],
            },
          ],
          "closed": false,
          "destination": SafeSubscriber {
            "_complete": undefined,
            "_context": [Circular],
            "_error": undefined,
            "_next": [Function],
            "_parentOrParents": null,
            "_parentSubscriber": [Circular],
            "_subscriptions": null,
            "closed": false,
            "destination": Object {
              "closed": true,
              "complete": [Function],
              "error": [Function],
              "next": [Function],
            },
            "isStopped": false,
            "syncErrorThrowable": false,
            "syncErrorThrown": false,
            "syncErrorValue": null,
          },
          "isStopped": false,
          "syncErrorThrowable": true,
          "syncErrorThrown": false,
          "syncErrorValue": null,
        },
        Subscriber {
          "_parentOrParents": null,
          "_subscriptions": Array [
            SubjectSubscription {
              "_parentOrParents": [Circular],
              "_subscriptions": null,
              "closed": false,
              "subject": [Circular],
              "subscriber": [Circular],
            },
          ],
          "closed": false,
          "destination": SafeSubscriber {
            "_complete": undefined,
            "_context": [Circular],
            "_error": undefined,
            "_next": [Function],
            "_parentOrParents": null,
            "_parentSubscriber": [Circular],
            "_subscriptions": null,
            "closed": false,
            "destination": Object {
              "closed": true,
              "complete": [Function],
              "error": [Function],
              "next": [Function],
            },
            "isStopped": false,
            "syncErrorThrowable": false,
            "syncErrorThrown": false,
            "syncErrorValue": null,
          },
          "isStopped": false,
          "syncErrorThrowable": true,
          "syncErrorThrown": false,
          "syncErrorValue": null,
        },
      ],
      "thrownError": null,
    }
  }
>
  <header
    className="hide-for-sharing headerGlobalNav"
    data-test-subj="headerGlobalNav"
  >
    <div
      id="globalHeaderBars"
    >
      <EuiHeader
        className="primaryHeader"
        position="fixed"
      >
        <div
          className="euiHeader euiHeader--default euiHeader--fixed primaryHeader"
        >
          <EuiHeaderSection
            grow={false}
          >
            <div
              className="euiHeaderSection euiHeaderSection--dontGrow euiHeaderSection--left"
            >
              <EuiHeaderSectionItem
                border="right"
                className="header__toggleNavButtonSection"
              >
                <div
                  className="euiHeaderSectionItem euiHeaderSectionItem--borderRight header__toggleNavButtonSection"
                >
                  <EuiHeaderSectionItemButton
                    aria-controls="mockId"
                    aria-expanded={false}
                    aria-label="Toggle primary navigation"
                    aria-pressed={false}
                    data-test-subj="toggleNavButton"
                    onClick={[Function]}
                  >
                    <EuiButtonEmpty
                      aria-controls="mockId"
                      aria-expanded={false}
                      aria-label="Toggle primary navigation"
                      aria-pressed={false}
                      buttonRef={
                        Object {
                          "current": <button
                            aria-controls="mockId"
                            aria-expanded="false"
                            aria-label="Toggle primary navigation"
                            aria-pressed="false"
                            class="euiButtonEmpty euiButtonEmpty--text euiHeaderSectionItemButton"
                            data-test-subj="toggleNavButton"
                            type="button"
                          >
                            <span
                              class="euiButtonContent euiButtonEmpty__content"
                            >
                              <span
                                class="euiButtonEmpty__text"
                              >
                                <span
                                  class="euiHeaderSectionItemButton__content"
                                >
                                  <span
                                    data-euiicon-type="menu"
                                    title="Menu"
                                  />
                                </span>
                              </span>
                            </span>
                          </button>,
                        }
                      }
                      className="euiHeaderSectionItemButton"
                      color="text"
                      data-test-subj="toggleNavButton"
                      onClick={[Function]}
                    >
                      <button
                        aria-controls="mockId"
                        aria-expanded={false}
                        aria-label="Toggle primary navigation"
                        aria-pressed={false}
                        className="euiButtonEmpty euiButtonEmpty--text euiHeaderSectionItemButton"
                        data-test-subj="toggleNavButton"
                        disabled={false}
                        onClick={[Function]}
                        type="button"
                      >
                        <EuiButtonContent
                          className="euiButtonEmpty__content"
                          iconSide="left"
                          iconSize="m"
                          textProps={
                            Object {
                              "className": "euiButtonEmpty__text",
                            }
                          }
                        >
                          <span
                            className="euiButtonContent euiButtonEmpty__content"
                          >
                            <span
                              className="euiButtonEmpty__text"
                            >
                              <span
                                className="euiHeaderSectionItemButton__content"
                              >
                                <EuiIcon
                                  size="m"
                                  title="Menu"
                                  type="menu"
                                >
                                  <span
                                    data-euiicon-type="menu"
                                    size="m"
                                    title="Menu"
                                  />
                                </EuiIcon>
                              </span>
                            </span>
                          </span>
                        </EuiButtonContent>
                      </button>
                    </EuiButtonEmpty>
                  </EuiHeaderSectionItemButton>
                </div>
              </EuiHeaderSectionItem>
              <EuiHeaderSectionItem
                border="right"
              >
                <div
                  className="euiHeaderSectionItem euiHeaderSectionItem--borderRight"
                >
                  <HeaderNavControls
                    navControls$={
                      BehaviorSubject {
                        "_isScalar": false,
                        "_value": Array [],
                        "closed": false,
                        "hasError": false,
                        "isStopped": false,
                        "observers": Array [
                          Subscriber {
                            "_parentOrParents": null,
                            "_subscriptions": Array [
                              SubjectSubscription {
                                "_parentOrParents": [Circular],
                                "_subscriptions": null,
                                "closed": false,
                                "subject": [Circular],
                                "subscriber": [Circular],
                              },
                            ],
                            "closed": false,
                            "destination": SafeSubscriber {
                              "_complete": undefined,
                              "_context": [Circular],
                              "_error": undefined,
                              "_next": [Function],
                              "_parentOrParents": null,
                              "_parentSubscriber": [Circular],
                              "_subscriptions": null,
                              "closed": false,
                              "destination": Object {
                                "closed": true,
                                "complete": [Function],
                                "error": [Function],
                                "next": [Function],
                              },
                              "isStopped": false,
                              "syncErrorThrowable": false,
                              "syncErrorThrown": false,
                              "syncErrorValue": null,
                            },
                            "isStopped": false,
                            "syncErrorThrowable": true,
                            "syncErrorThrown": false,
                            "syncErrorValue": null,
                          },
                        ],
                        "thrownError": null,
                      }
                    }
                    side="left"
                  />
                </div>
              </EuiHeaderSectionItem>
              <EuiHeaderSectionItem
                border="right"
              >
                <div
                  className="euiHeaderSectionItem euiHeaderSectionItem--borderRight"
                >
                  <HomeLoader
                    branding={
                      Object {
                        "applicationTitle": "Foobar Dashboards",
                        "darkMode": false,
                        "logo": Object {
                          "defaultUrl": "/foo",
                        },
                        "mark": Object {
                          "defaultUrl": "/foo",
                        },
                        "useExpandedHeader": false,
                      }
                    }
                    forceNavigation$={
                      BehaviorSubject {
                        "_isScalar": false,
                        "_value": false,
                        "closed": false,
                        "hasError": false,
                        "isStopped": false,
                        "observers": Array [
                          Subscriber {
                            "_parentOrParents": null,
                            "_subscriptions": Array [
                              SubjectSubscription {
                                "_parentOrParents": [Circular],
                                "_subscriptions": null,
                                "closed": false,
                                "subject": [Circular],
                                "subscriber": [Circular],
                              },
                            ],
                            "closed": false,
                            "destination": SafeSubscriber {
                              "_complete": undefined,
                              "_context": [Circular],
                              "_error": undefined,
                              "_next": [Function],
                              "_parentOrParents": null,
                              "_parentSubscriber": [Circular],
                              "_subscriptions": null,
                              "closed": false,
                              "destination": Object {
                                "closed": true,
                                "complete": [Function],
                                "error": [Function],
                                "next": [Function],
                              },
                              "isStopped": false,
                              "syncErrorThrowable": false,
                              "syncErrorThrown": false,
                              "syncErrorValue": null,
                            },
                            "isStopped": false,
                            "syncErrorThrowable": true,
                            "syncErrorThrown": false,
                            "syncErrorValue": null,
                          },
                        ],
                        "thrownError": null,
                      }
                    }
                    href="/"
                    loadingCount$={
                      BehaviorSubject {
                        "_isScalar": false,
                        "_value": 0,
                        "closed": false,
                        "hasError": false,
                        "isStopped": false,
                        "observers": Array [
                          Subscriber {
                            "_parentOrParents": null,
                            "_subscriptions": Array [
                              SubjectSubscription {
                                "_parentOrParents": [Circular],
                                "_subscriptions": null,
                                "closed": false,
                                "subject": [Circular],
                                "subscriber": [Circular],
                              },
                            ],
                            "closed": false,
                            "destination": SafeSubscriber {
                              "_complete": undefined,
                              "_context": [Circular],
                              "_error": undefined,
                              "_next": [Function],
                              "_parentOrParents": null,
                              "_parentSubscriber": [Circular],
                              "_subscriptions": null,
                              "closed": false,
                              "destination": Object {
                                "closed": true,
                                "complete": [Function],
                                "error": [Function],
                                "next": [Function],
                              },
                              "isStopped": false,
                              "syncErrorThrowable": false,
                              "syncErrorThrown": false,
                              "syncErrorValue": null,
                            },
                            "isStopped": false,
                            "syncErrorThrowable": true,
                            "syncErrorThrown": false,
                            "syncErrorValue": null,
                          },
                          Subscriber {
                            "_parentOrParents": null,
                            "_subscriptions": Array [
                              SubjectSubscription {
                                "_parentOrParents": [Circular],
                                "_subscriptions": null,
                                "closed": false,
                                "subject": [Circular],
                                "subscriber": [Circular],
                              },
                            ],
                            "closed": false,
                            "destination": SafeSubscriber {
                              "_complete": undefined,
                              "_context": [Circular],
                              "_error": undefined,
                              "_next": [Function],
                              "_parentOrParents": null,
                              "_parentSubscriber": [Circular],
                              "_subscriptions": null,
                              "closed": false,
                              "destination": Object {
                                "closed": true,
                                "complete": [Function],
                                "error": [Function],
                                "next": [Function],
                              },
                              "isStopped": false,
                              "syncErrorThrowable": false,
                              "syncErrorThrown": false,
                              "syncErrorValue": null,
                            },
                            "isStopped": false,
                            "syncErrorThrowable": true,
                            "syncErrorThrown": false,
                            "syncErrorValue": null,
                          },
                        ],
                        "thrownError": null,
                      }
                    }
                    navLinks$={
                      BehaviorSubject {
                        "_isScalar": false,
                        "_value": Array [],
                        "closed": false,
                        "hasError": false,
                        "isStopped": false,
                        "observers": Array [
                          Subscriber {
                            "_parentOrParents": null,
                            "_subscriptions": Array [
                              SubjectSubscription {
                                "_parentOrParents": [Circular],
                                "_subscriptions": null,
                                "closed": false,
                                "subject": [Circular],
                                "subscriber": [Circular],
                              },
                            ],
                            "closed": false,
                            "destination": SafeSubscriber {
                              "_complete": undefined,
                              "_context": [Circular],
                              "_error": undefined,
                              "_next": [Function],
                              "_parentOrParents": null,
                              "_parentSubscriber": [Circular],
                              "_subscriptions": null,
                              "closed": false,
                              "destination": Object {
                                "closed": true,
                                "complete": [Function],
                                "error": [Function],
                                "next": [Function],
                              },
                              "isStopped": false,
                              "syncErrorThrowable": false,
                              "syncErrorThrown": false,
                              "syncErrorValue": null,
                            },
                            "isStopped": false,
                            "syncErrorThrowable": true,
                            "syncErrorThrown": false,
                            "syncErrorValue": null,
                          },
                          Subscriber {
                            "_parentOrParents": null,
                            "_subscriptions": Array [
                              SubjectSubscription {
                                "_parentOrParents": [Circular],
                                "_subscriptions": null,
                                "closed": false,
                                "subject": [Circular],
                                "subscriber": [Circular],
                              },
                            ],
                            "closed": false,
                            "destination": SafeSubscriber {
                              "_complete": undefined,
                              "_context": [Circular],
                              "_error": undefined,
                              "_next": [Function],
                              "_parentOrParents": null,
                              "_parentSubscriber": [Circular],
                              "_subscriptions": null,
                              "closed": false,
                              "destination": Object {
                                "closed": true,
                                "complete": [Function],
                                "error": [Function],
                                "next": [Function],
                              },
                              "isStopped": false,
                              "syncErrorThrowable": false,
                              "syncErrorThrown": false,
                              "syncErrorValue": null,
                            },
                            "isStopped": false,
                            "syncErrorThrowable": true,
                            "syncErrorThrown": false,
                            "syncErrorValue": null,
                          },
                        ],
                        "thrownError": null,
                      }
                    }
                    navigateToApp={[MockFunction]}
                  >
                    <EuiHeaderSectionItemButton
                      aria-label="Go to home page"
                      className="header__homeLoaderNavButton"
                      data-test-subj="homeLoader"
                      href="/"
                      onClick={[Function]}
                      title="Go to home page"
                    >
                      <EuiButtonEmpty
                        aria-label="Go to home page"
                        buttonRef={
                          Object {
                            "current": <a
                              aria-label="Go to home page"
                              class="euiButtonEmpty euiButtonEmpty--text euiHeaderSectionItemButton header__homeLoaderNavButton"
                              data-test-subj="homeLoader"
                              href="/"
                              rel="noreferrer"
                              title="Go to home page"
                            >
                              <span
                                class="euiButtonContent euiButtonEmpty__content"
                              >
                                <span
                                  class="euiButtonEmpty__text"
                                >
                                  <span
                                    class="euiHeaderSectionItemButton__content"
                                  >
                                    <div
                                      class="homeIconContainer"
                                    >
                                      <span
                                        class="logoImage"
                                        data-euiicon-type="/foo"
                                        data-test-image-url="/foo"
                                        data-test-subj="customMark"
                                        title="Foobar Dashboards home"
                                      />
                                    </div>
                                    <div
                                      class="loaderContainer"
                                    >
                                      <span
                                        aria-hidden="true"
                                        aria-label="Loading content"
                                        class="euiLoadingSpinner euiLoadingSpinner--medium osdLoadingIndicator-hidden"
                                        data-test-subj="globalLoadingIndicator-hidden"
                                      />
                                    </div>
                                  </span>
                                </span>
                              </span>
                            </a>,
                          }
                        }
                        className="euiHeaderSectionItemButton header__homeLoaderNavButton"
                        color="text"
                        data-test-subj="homeLoader"
                        href="/"
                        onClick={[Function]}
                        title="Go to home page"
                      >
                        <a
                          aria-label="Go to home page"
                          className="euiButtonEmpty euiButtonEmpty--text euiHeaderSectionItemButton header__homeLoaderNavButton"
                          data-test-subj="homeLoader"
                          href="/"
                          onClick={[Function]}
                          rel="noreferrer"
                          title="Go to home page"
                        >
                          <EuiButtonContent
                            className="euiButtonEmpty__content"
                            iconSide="left"
                            iconSize="m"
                            textProps={
                              Object {
                                "className": "euiButtonEmpty__text",
                              }
                            }
                          >
                            <span
                              className="euiButtonContent euiButtonEmpty__content"
                            >
                              <span
                                className="euiButtonEmpty__text"
                              >
                                <span
                                  className="euiHeaderSectionItemButton__content"
                                >
                                  <div
                                    className="homeIconContainer"
                                  >
                                    <HomeIcon
                                      applicationTitle="Foobar Dashboards"
                                      darkMode={false}
                                      logo={
                                        Object {
                                          "defaultUrl": "/foo",
                                        }
                                      }
                                      mark={
                                        Object {
                                          "defaultUrl": "/foo",
                                        }
                                      }
                                      useExpandedHeader={false}
                                    >
                                      <EuiIcon
                                        className="logoImage"
                                        data-test-image-url="/foo"
                                        data-test-subj="customMark"
                                        size="l"
                                        title="Foobar Dashboards home"
                                        type="/foo"
                                      >
                                        <span
                                          className="logoImage"
                                          data-euiicon-type="/foo"
                                          data-test-image-url="/foo"
                                          data-test-subj="customMark"
                                          size="l"
                                          title="Foobar Dashboards home"
                                        />
                                      </EuiIcon>
                                    </HomeIcon>
                                  </div>
                                  <div
                                    className="loaderContainer"
                                  >
                                    <LoadingIndicator
                                      loadingCount$={
                                        BehaviorSubject {
                                          "_isScalar": false,
                                          "_value": 0,
                                          "closed": false,
                                          "hasError": false,
                                          "isStopped": false,
                                          "observers": Array [
                                            Subscriber {
                                              "_parentOrParents": null,
                                              "_subscriptions": Array [
                                                SubjectSubscription {
                                                  "_parentOrParents": [Circular],
                                                  "_subscriptions": null,
                                                  "closed": false,
                                                  "subject": [Circular],
                                                  "subscriber": [Circular],
                                                },
                                              ],
                                              "closed": false,
                                              "destination": SafeSubscriber {
                                                "_complete": undefined,
                                                "_context": [Circular],
                                                "_error": undefined,
                                                "_next": [Function],
                                                "_parentOrParents": null,
                                                "_parentSubscriber": [Circular],
                                                "_subscriptions": null,
                                                "closed": false,
                                                "destination": Object {
                                                  "closed": true,
                                                  "complete": [Function],
                                                  "error": [Function],
                                                  "next": [Function],
                                                },
                                                "isStopped": false,
                                                "syncErrorThrowable": false,
                                                "syncErrorThrown": false,
                                                "syncErrorValue": null,
                                              },
                                              "isStopped": false,
                                              "syncErrorThrowable": true,
                                              "syncErrorThrown": false,
                                              "syncErrorValue": null,
                                            },
                                            Subscriber {
                                              "_parentOrParents": null,
                                              "_subscriptions": Array [
                                                SubjectSubscription {
                                                  "_parentOrParents": [Circular],
                                                  "_subscriptions": null,
                                                  "closed": false,
                                                  "subject": [Circular],
                                                  "subscriber": [Circular],
                                                },
                                              ],
                                              "closed": false,
                                              "destination": SafeSubscriber {
                                                "_complete": undefined,
                                                "_context": [Circular],
                                                "_error": undefined,
                                                "_next": [Function],
                                                "_parentOrParents": null,
                                                "_parentSubscriber": [Circular],
                                                "_subscriptions": null,
                                                "closed": false,
                                                "destination": Object {
                                                  "closed": true,
                                                  "complete": [Function],
                                                  "error": [Function],
                                                  "next": [Function],
                                                },
                                                "isStopped": false,
                                                "syncErrorThrowable": false,
                                                "syncErrorThrown": false,
                                                "syncErrorValue": null,
                                              },
                                              "isStopped": false,
                                              "syncErrorThrowable": true,
                                              "syncErrorThrown": false,
                                              "syncErrorValue": null,
                                            },
                                          ],
                                          "thrownError": null,
                                        }
                                      }
                                      showAsBar={false}
                                    >
                                      <EuiLoadingSpinner
                                        aria-hidden={true}
                                        aria-label="Loading content"
                                        className="osdLoadingIndicator-hidden"
                                        data-test-subj="globalLoadingIndicator-hidden"
                                      >
                                        <span
                                          aria-hidden={true}
                                          aria-label="Loading content"
                                          className="euiLoadingSpinner euiLoadingSpinner--medium osdLoadingIndicator-hidden"
                                          data-test-subj="globalLoadingIndicator-hidden"
                                        />
                                      </EuiLoadingSpinner>
                                    </LoadingIndicator>
                                  </div>
                                </span>
                              </span>
                            </span>
                          </EuiButtonContent>
                        </a>
                      </EuiButtonEmpty>
                    </EuiHeaderSectionItemButton>
                  </HomeLoader>
                </div>
              </EuiHeaderSectionItem>
            </div>
          </EuiHeaderSection>
          <HeaderBreadcrumbs
            appTitle$={
              BehaviorSubject {
                "_isScalar": false,
                "_value": "test",
                "closed": false,
                "hasError": false,
                "isStopped": false,
                "observers": Array [
                  Subscriber {
                    "_parentOrParents": null,
                    "_subscriptions": Array [
                      SubjectSubscription {
                        "_parentOrParents": [Circular],
                        "_subscriptions": null,
                        "closed": false,
                        "subject": [Circular],
                        "subscriber": [Circular],
                      },
                    ],
                    "closed": false,
                    "destination": SafeSubscriber {
                      "_complete": undefined,
                      "_context": [Circular],
                      "_error": undefined,
                      "_next": [Function],
                      "_parentOrParents": null,
                      "_parentSubscriber": [Circular],
                      "_subscriptions": null,
                      "closed": false,
                      "destination": Object {
                        "closed": true,
                        "complete": [Function],
                        "error": [Function],
                        "next": [Function],
                      },
                      "isStopped": false,
                      "syncErrorThrowable": false,
                      "syncErrorThrown": false,
                      "syncErrorValue": null,
                    },
                    "isStopped": false,
                    "syncErrorThrowable": true,
                    "syncErrorThrown": false,
                    "syncErrorValue": null,
                  },
                ],
                "thrownError": null,
              }
            }
            breadcrumbs$={
              BehaviorSubject {
                "_isScalar": false,
                "_value": Array [],
                "closed": false,
                "hasError": false,
                "isStopped": false,
                "observers": Array [
                  Subscriber {
                    "_parentOrParents": null,
                    "_subscriptions": Array [
                      SubjectSubscription {
                        "_parentOrParents": [Circular],
                        "_subscriptions": null,
                        "closed": false,
                        "subject": [Circular],
                        "subscriber": [Circular],
                      },
                    ],
                    "closed": false,
                    "destination": SafeSubscriber {
                      "_complete": undefined,
                      "_context": [Circular],
                      "_error": undefined,
                      "_next": [Function],
                      "_parentOrParents": null,
                      "_parentSubscriber": [Circular],
                      "_subscriptions": null,
                      "closed": false,
                      "destination": Object {
                        "closed": true,
                        "complete": [Function],
                        "error": [Function],
                        "next": [Function],
                      },
                      "isStopped": false,
                      "syncErrorThrowable": false,
                      "syncErrorThrown": false,
                      "syncErrorValue": null,
                    },
                    "isStopped": false,
                    "syncErrorThrowable": true,
                    "syncErrorThrown": false,
                    "syncErrorValue": null,
                  },
                ],
                "thrownError": null,
              }
            }
            isDarkMode={false}
          >
            <EuiHeaderBreadcrumbs
              breadcrumbs={
                Array [
                  Object {
                    "className": "osdBreadcrumbs",
                    "data-test-subj": "breadcrumb first",
                    "text": "test",
                  },
                ]
              }
              className="osdHeaderBreadcrumbs"
              data-test-subj="breadcrumbs"
              max={10}
            >
              <EuiBreadcrumbs
                breadcrumbs={
                  Array [
                    Object {
                      "className": "osdBreadcrumbs",
                      "data-test-subj": "breadcrumb first",
                      "text": "test",
                    },
                  ]
                }
                className="euiHeaderBreadcrumbs osdHeaderBreadcrumbs"
                data-test-subj="breadcrumbs"
                max={10}
                truncate={true}
              >
                <nav
                  aria-label="breadcrumb"
                  className="euiBreadcrumbs euiHeaderBreadcrumbs osdHeaderBreadcrumbs euiBreadcrumbs--truncate"
                  data-test-subj="breadcrumbs"
                >
                  <EuiInnerText>
                    <span
                      aria-current="page"
                      className="euiBreadcrumb osdBreadcrumbs euiBreadcrumb--last"
                      data-test-subj="breadcrumb first"
                      title="test"
                    >
                      test
                    </span>
                  </EuiInnerText>
                </nav>
              </EuiBreadcrumbs>
            </EuiHeaderBreadcrumbs>
          </HeaderBreadcrumbs>
          <EuiHeaderSectionItem
            border="none"
          >
            <div
              className="euiHeaderSectionItem"
            >
              <HeaderBadge
                badge$={
                  BehaviorSubject {
                    "_isScalar": false,
                    "_value": undefined,
                    "closed": false,
                    "hasError": false,
                    "isStopped": false,
                    "observers": Array [
                      Subscriber {
                        "_parentOrParents": null,
                        "_subscriptions": Array [
                          SubjectSubscription {
                            "_parentOrParents": [Circular],
                            "_subscriptions": null,
                            "closed": false,
                            "subject": [Circular],
                            "subscriber": [Circular],
                          },
                        ],
                        "closed": false,
                        "destination": SafeSubscriber {
                          "_complete": undefined,
                          "_context": [Circular],
                          "_error": undefined,
                          "_next": [Function],
                          "_parentOrParents": null,
                          "_parentSubscriber": [Circular],
                          "_subscriptions": null,
                          "closed": false,
                          "destination": Object {
                            "closed": true,
                            "complete": [Function],
                            "error": [Function],
                            "next": [Function],
                          },
                          "isStopped": false,
                          "syncErrorThrowable": false,
                          "syncErrorThrown": false,
                          "syncErrorValue": null,
                        },
                        "isStopped": false,
                        "syncErrorThrowable": true,
                        "syncErrorThrown": false,
                        "syncErrorValue": null,
                      },
                    ],
                    "thrownError": null,
                  }
                }
              />
            </div>
          </EuiHeaderSectionItem>
          <EuiHeaderSection
            side="right"
          >
            <div
              className="euiHeaderSection euiHeaderSection--dontGrow euiHeaderSection--right"
            >
              <EuiHeaderSectionItem
                border="none"
              >
                <div
                  className="euiHeaderSectionItem"
                >
                  <HeaderActionMenu
                    actionMenu$={
                      BehaviorSubject {
                        "_isScalar": false,
                        "_value": undefined,
                        "closed": false,
                        "hasError": false,
                        "isStopped": false,
                        "observers": Array [
                          Subscriber {
                            "_parentOrParents": null,
                            "_subscriptions": Array [
                              SubjectSubscription {
                                "_parentOrParents": [Circular],
                                "_subscriptions": null,
                                "closed": false,
                                "subject": [Circular],
                                "subscriber": [Circular],
                              },
                            ],
                            "closed": false,
                            "destination": SafeSubscriber {
                              "_complete": undefined,
                              "_context": [Circular],
                              "_error": undefined,
                              "_next": [Function],
                              "_parentOrParents": null,
                              "_parentSubscriber": [Circular],
                              "_subscriptions": null,
                              "closed": false,
                              "destination": Object {
                                "closed": true,
                                "complete": [Function],
                                "error": [Function],
                                "next": [Function],
                              },
                              "isStopped": false,
                              "syncErrorThrowable": false,
                              "syncErrorThrown": false,
                              "syncErrorValue": null,
                            },
                            "isStopped": false,
                            "syncErrorThrowable": true,
                            "syncErrorThrown": false,
                            "syncErrorValue": null,
                          },
                        ],
                        "thrownError": null,
                      }
                    }
                  >
                    <div
                      data-test-subj="headerAppActionMenu"
                    />
                  </HeaderActionMenu>
                </div>
              </EuiHeaderSectionItem>
              <EuiHeaderSectionItem
                border="left"
              >
                <div
                  className="euiHeaderSectionItem euiHeaderSectionItem--borderLeft"
                >
                  <HeaderNavControls
                    navControls$={
                      BehaviorSubject {
                        "_isScalar": false,
                        "_value": Array [],
                        "closed": false,
                        "hasError": false,
                        "isStopped": false,
                        "observers": Array [
                          Subscriber {
                            "_parentOrParents": null,
                            "_subscriptions": Array [
                              SubjectSubscription {
                                "_parentOrParents": [Circular],
                                "_subscriptions": null,
                                "closed": false,
                                "subject": [Circular],
                                "subscriber": [Circular],
                              },
                            ],
                            "closed": false,
                            "destination": SafeSubscriber {
                              "_complete": undefined,
                              "_context": [Circular],
                              "_error": undefined,
                              "_next": [Function],
                              "_parentOrParents": null,
                              "_parentSubscriber": [Circular],
                              "_subscriptions": null,
                              "closed": false,
                              "destination": Object {
                                "closed": true,
                                "complete": [Function],
                                "error": [Function],
                                "next": [Function],
                              },
                              "isStopped": false,
                              "syncErrorThrowable": false,
                              "syncErrorThrown": false,
                              "syncErrorValue": null,
                            },
                            "isStopped": false,
                            "syncErrorThrowable": true,
                            "syncErrorThrown": false,
                            "syncErrorValue": null,
                          },
                        ],
                        "thrownError": null,
                      }
                    }
                  />
                </div>
              </EuiHeaderSectionItem>
              <EuiHeaderSectionItem
                border="left"
              >
                <div
                  className="euiHeaderSectionItem euiHeaderSectionItem--borderLeft"
                >
                  <HeaderNavControls
                    navControls$={
                      BehaviorSubject {
                        "_isScalar": false,
                        "_value": Array [],
                        "closed": false,
                        "hasError": false,
                        "isStopped": false,
                        "observers": Array [
                          Subscriber {
                            "_parentOrParents": null,
                            "_subscriptions": Array [
                              SubjectSubscription {
                                "_parentOrParents": [Circular],
                                "_subscriptions": null,
                                "closed": false,
                                "subject": [Circular],
                                "subscriber": [Circular],
                              },
                            ],
                            "closed": false,
                            "destination": SafeSubscriber {
                              "_complete": undefined,
                              "_context": [Circular],
                              "_error": undefined,
                              "_next": [Function],
                              "_parentOrParents": null,
                              "_parentSubscriber": [Circular],
                              "_subscriptions": null,
                              "closed": false,
                              "destination": Object {
                                "closed": true,
                                "complete": [Function],
                                "error": [Function],
                                "next": [Function],
                              },
                              "isStopped": false,
                              "syncErrorThrowable": false,
                              "syncErrorThrown": false,
                              "syncErrorValue": null,
                            },
                            "isStopped": false,
                            "syncErrorThrowable": true,
                            "syncErrorThrown": false,
                            "syncErrorValue": null,
                          },
                        ],
                        "thrownError": null,
                      }
                    }
                  />
                </div>
              </EuiHeaderSectionItem>
              <EuiHeaderSectionItem
                border="left"
              >
                <div
                  className="euiHeaderSectionItem euiHeaderSectionItem--borderLeft"
                >
                  <InjectIntl(HeaderHelpMenuUI)
                    helpExtension$={
                      BehaviorSubject {
                        "_isScalar": false,
                        "_value": undefined,
                        "closed": false,
                        "hasError": false,
                        "isStopped": false,
                        "observers": Array [
                          InnerSubscriber {
                            "_parentOrParents": CombineLatestSubscriber {
                              "_parentOrParents": Subscriber {
                                "_parentOrParents": null,
                                "_subscriptions": Array [
                                  [Circular],
                                ],
                                "closed": false,
                                "destination": SafeSubscriber {
                                  "_complete": undefined,
                                  "_context": [Circular],
                                  "_error": undefined,
                                  "_next": [Function],
                                  "_parentOrParents": null,
                                  "_parentSubscriber": [Circular],
                                  "_subscriptions": null,
                                  "closed": false,
                                  "destination": Object {
                                    "closed": true,
                                    "complete": [Function],
                                    "error": [Function],
                                    "next": [Function],
                                  },
                                  "isStopped": false,
                                  "syncErrorThrowable": false,
                                  "syncErrorThrown": false,
                                  "syncErrorValue": null,
                                },
                                "isStopped": false,
                                "syncErrorThrowable": true,
                                "syncErrorThrown": false,
                                "syncErrorValue": null,
                              },
                              "_subscriptions": Array [
                                [Circular],
                                InnerSubscriber {
                                  "_parentOrParents": [Circular],
                                  "_subscriptions": Array [
                                    SubjectSubscription {
                                      "_parentOrParents": [Circular],
                                      "_subscriptions": null,
                                      "closed": false,
                                      "subject": BehaviorSubject {
                                        "_isScalar": false,
                                        "_value": "",
                                        "closed": false,
                                        "hasError": false,
                                        "isStopped": false,
                                        "observers": Array [
                                          [Circular],
                                        ],
                                        "thrownError": null,
                                      },
                                      "subscriber": [Circular],
                                    },
                                  ],
                                  "closed": false,
                                  "destination": Object {
                                    "closed": true,
                                    "complete": [Function],
                                    "error": [Function],
                                    "next": [Function],
                                  },
                                  "index": 1,
                                  "isStopped": false,
                                  "outerIndex": 1,
                                  "outerValue": undefined,
                                  "parent": [Circular],
                                  "syncErrorThrowable": false,
                                  "syncErrorThrown": false,
                                  "syncErrorValue": null,
                                },
                              ],
                              "active": 2,
                              "closed": false,
                              "destination": Subscriber {
                                "_parentOrParents": null,
                                "_subscriptions": Array [
                                  [Circular],
                                ],
                                "closed": false,
                                "destination": SafeSubscriber {
                                  "_complete": undefined,
                                  "_context": [Circular],
                                  "_error": undefined,
                                  "_next": [Function],
                                  "_parentOrParents": null,
                                  "_parentSubscriber": [Circular],
                                  "_subscriptions": null,
                                  "closed": false,
                                  "destination": Object {
                                    "closed": true,
                                    "complete": [Function],
                                    "error": [Function],
                                    "next": [Function],
                                  },
                                  "isStopped": false,
                                  "syncErrorThrowable": false,
                                  "syncErrorThrown": false,
                                  "syncErrorValue": null,
                                },
                                "isStopped": false,
                                "syncErrorThrowable": true,
                                "syncErrorThrown": false,
                                "syncErrorValue": null,
                              },
                              "isStopped": true,
                              "observables": Array [
                                [Circular],
                                BehaviorSubject {
                                  "_isScalar": false,
                                  "_value": "",
                                  "closed": false,
                                  "hasError": false,
                                  "isStopped": false,
                                  "observers": Array [
                                    InnerSubscriber {
                                      "_parentOrParents": [Circular],
                                      "_subscriptions": Array [
                                        SubjectSubscription {
                                          "_parentOrParents": [Circular],
                                          "_subscriptions": null,
                                          "closed": false,
                                          "subject": [Circular],
                                          "subscriber": [Circular],
                                        },
                                      ],
                                      "closed": false,
                                      "destination": Object {
                                        "closed": true,
                                        "complete": [Function],
                                        "error": [Function],
                                        "next": [Function],
                                      },
                                      "index": 1,
                                      "isStopped": false,
                                      "outerIndex": 1,
                                      "outerValue": undefined,
                                      "parent": [Circular],
                                      "syncErrorThrowable": false,
                                      "syncErrorThrown": false,
                                      "syncErrorValue": null,
                                    },
                                  ],
                                  "thrownError": null,
                                },
                              ],
                              "resultSelector": undefined,
                              "syncErrorThrowable": true,
                              "syncErrorThrown": false,
                              "syncErrorValue": null,
                              "toRespond": 0,
                              "values": Array [
                                undefined,
                                "",
                              ],
                            },
                            "_subscriptions": Array [
                              SubjectSubscription {
                                "_parentOrParents": [Circular],
                                "_subscriptions": null,
                                "closed": false,
                                "subject": [Circular],
                                "subscriber": [Circular],
                              },
                            ],
                            "closed": false,
                            "destination": Object {
                              "closed": true,
                              "complete": [Function],
                              "error": [Function],
                              "next": [Function],
                            },
                            "index": 1,
                            "isStopped": false,
                            "outerIndex": 0,
                            "outerValue": undefined,
                            "parent": CombineLatestSubscriber {
                              "_parentOrParents": Subscriber {
                                "_parentOrParents": null,
                                "_subscriptions": Array [
                                  [Circular],
                                ],
                                "closed": false,
                                "destination": SafeSubscriber {
                                  "_complete": undefined,
                                  "_context": [Circular],
                                  "_error": undefined,
                                  "_next": [Function],
                                  "_parentOrParents": null,
                                  "_parentSubscriber": [Circular],
                                  "_subscriptions": null,
                                  "closed": false,
                                  "destination": Object {
                                    "closed": true,
                                    "complete": [Function],
                                    "error": [Function],
                                    "next": [Function],
                                  },
                                  "isStopped": false,
                                  "syncErrorThrowable": false,
                                  "syncErrorThrown": false,
                                  "syncErrorValue": null,
                                },
                                "isStopped": false,
                                "syncErrorThrowable": true,
                                "syncErrorThrown": false,
                                "syncErrorValue": null,
                              },
                              "_subscriptions": Array [
                                [Circular],
                                InnerSubscriber {
                                  "_parentOrParents": [Circular],
                                  "_subscriptions": Array [
                                    SubjectSubscription {
                                      "_parentOrParents": [Circular],
                                      "_subscriptions": null,
                                      "closed": false,
                                      "subject": BehaviorSubject {
                                        "_isScalar": false,
                                        "_value": "",
                                        "closed": false,
                                        "hasError": false,
                                        "isStopped": false,
                                        "observers": Array [
                                          [Circular],
                                        ],
                                        "thrownError": null,
                                      },
                                      "subscriber": [Circular],
                                    },
                                  ],
                                  "closed": false,
                                  "destination": Object {
                                    "closed": true,
                                    "complete": [Function],
                                    "error": [Function],
                                    "next": [Function],
                                  },
                                  "index": 1,
                                  "isStopped": false,
                                  "outerIndex": 1,
                                  "outerValue": undefined,
                                  "parent": [Circular],
                                  "syncErrorThrowable": false,
                                  "syncErrorThrown": false,
                                  "syncErrorValue": null,
                                },
                              ],
                              "active": 2,
                              "closed": false,
                              "destination": Subscriber {
                                "_parentOrParents": null,
                                "_subscriptions": Array [
                                  [Circular],
                                ],
                                "closed": false,
                                "destination": SafeSubscriber {
                                  "_complete": undefined,
                                  "_context": [Circular],
                                  "_error": undefined,
                                  "_next": [Function],
                                  "_parentOrParents": null,
                                  "_parentSubscriber": [Circular],
                                  "_subscriptions": null,
                                  "closed": false,
                                  "destination": Object {
                                    "closed": true,
                                    "complete": [Function],
                                    "error": [Function],
                                    "next": [Function],
                                  },
                                  "isStopped": false,
                                  "syncErrorThrowable": false,
                                  "syncErrorThrown": false,
                                  "syncErrorValue": null,
                                },
                                "isStopped": false,
                                "syncErrorThrowable": true,
                                "syncErrorThrown": false,
                                "syncErrorValue": null,
                              },
                              "isStopped": true,
                              "observables": Array [
                                [Circular],
                                BehaviorSubject {
                                  "_isScalar": false,
                                  "_value": "",
                                  "closed": false,
                                  "hasError": false,
                                  "isStopped": false,
                                  "observers": Array [
                                    InnerSubscriber {
                                      "_parentOrParents": [Circular],
                                      "_subscriptions": Array [
                                        SubjectSubscription {
                                          "_parentOrParents": [Circular],
                                          "_subscriptions": null,
                                          "closed": false,
                                          "subject": [Circular],
                                          "subscriber": [Circular],
                                        },
                                      ],
                                      "closed": false,
                                      "destination": Object {
                                        "closed": true,
                                        "complete": [Function],
                                        "error": [Function],
                                        "next": [Function],
                                      },
                                      "index": 1,
                                      "isStopped": false,
                                      "outerIndex": 1,
                                      "outerValue": undefined,
                                      "parent": [Circular],
                                      "syncErrorThrowable": false,
                                      "syncErrorThrown": false,
                                      "syncErrorValue": null,
                                    },
                                  ],
                                  "thrownError": null,
                                },
                              ],
                              "resultSelector": undefined,
                              "syncErrorThrowable": true,
                              "syncErrorThrown": false,
                              "syncErrorValue": null,
                              "toRespond": 0,
                              "values": Array [
                                undefined,
                                "",
                              ],
                            },
                            "syncErrorThrowable": false,
                            "syncErrorThrown": false,
                            "syncErrorValue": null,
                          },
                        ],
                        "thrownError": null,
                      }
                    }
                    helpSupportUrl$={
                      BehaviorSubject {
                        "_isScalar": false,
                        "_value": "",
                        "closed": false,
                        "hasError": false,
                        "isStopped": false,
                        "observers": Array [
                          InnerSubscriber {
                            "_parentOrParents": CombineLatestSubscriber {
                              "_parentOrParents": Subscriber {
                                "_parentOrParents": null,
                                "_subscriptions": Array [
                                  [Circular],
                                ],
                                "closed": false,
                                "destination": SafeSubscriber {
                                  "_complete": undefined,
                                  "_context": [Circular],
                                  "_error": undefined,
                                  "_next": [Function],
                                  "_parentOrParents": null,
                                  "_parentSubscriber": [Circular],
                                  "_subscriptions": null,
                                  "closed": false,
                                  "destination": Object {
                                    "closed": true,
                                    "complete": [Function],
                                    "error": [Function],
                                    "next": [Function],
                                  },
                                  "isStopped": false,
                                  "syncErrorThrowable": false,
                                  "syncErrorThrown": false,
                                  "syncErrorValue": null,
                                },
                                "isStopped": false,
                                "syncErrorThrowable": true,
                                "syncErrorThrown": false,
                                "syncErrorValue": null,
                              },
                              "_subscriptions": Array [
                                InnerSubscriber {
                                  "_parentOrParents": [Circular],
                                  "_subscriptions": Array [
                                    SubjectSubscription {
                                      "_parentOrParents": [Circular],
                                      "_subscriptions": null,
                                      "closed": false,
                                      "subject": BehaviorSubject {
                                        "_isScalar": false,
                                        "_value": undefined,
                                        "closed": false,
                                        "hasError": false,
                                        "isStopped": false,
                                        "observers": Array [
                                          [Circular],
                                        ],
                                        "thrownError": null,
                                      },
                                      "subscriber": [Circular],
                                    },
                                  ],
                                  "closed": false,
                                  "destination": Object {
                                    "closed": true,
                                    "complete": [Function],
                                    "error": [Function],
                                    "next": [Function],
                                  },
                                  "index": 1,
                                  "isStopped": false,
                                  "outerIndex": 0,
                                  "outerValue": undefined,
                                  "parent": [Circular],
                                  "syncErrorThrowable": false,
                                  "syncErrorThrown": false,
                                  "syncErrorValue": null,
                                },
                                [Circular],
                              ],
                              "active": 2,
                              "closed": false,
                              "destination": Subscriber {
                                "_parentOrParents": null,
                                "_subscriptions": Array [
                                  [Circular],
                                ],
                                "closed": false,
                                "destination": SafeSubscriber {
                                  "_complete": undefined,
                                  "_context": [Circular],
                                  "_error": undefined,
                                  "_next": [Function],
                                  "_parentOrParents": null,
                                  "_parentSubscriber": [Circular],
                                  "_subscriptions": null,
                                  "closed": false,
                                  "destination": Object {
                                    "closed": true,
                                    "complete": [Function],
                                    "error": [Function],
                                    "next": [Function],
                                  },
                                  "isStopped": false,
                                  "syncErrorThrowable": false,
                                  "syncErrorThrown": false,
                                  "syncErrorValue": null,
                                },
                                "isStopped": false,
                                "syncErrorThrowable": true,
                                "syncErrorThrown": false,
                                "syncErrorValue": null,
                              },
                              "isStopped": true,
                              "observables": Array [
                                BehaviorSubject {
                                  "_isScalar": false,
                                  "_value": undefined,
                                  "closed": false,
                                  "hasError": false,
                                  "isStopped": false,
                                  "observers": Array [
                                    InnerSubscriber {
                                      "_parentOrParents": [Circular],
                                      "_subscriptions": Array [
                                        SubjectSubscription {
                                          "_parentOrParents": [Circular],
                                          "_subscriptions": null,
                                          "closed": false,
                                          "subject": [Circular],
                                          "subscriber": [Circular],
                                        },
                                      ],
                                      "closed": false,
                                      "destination": Object {
                                        "closed": true,
                                        "complete": [Function],
                                        "error": [Function],
                                        "next": [Function],
                                      },
                                      "index": 1,
                                      "isStopped": false,
                                      "outerIndex": 0,
                                      "outerValue": undefined,
                                      "parent": [Circular],
                                      "syncErrorThrowable": false,
                                      "syncErrorThrown": false,
                                      "syncErrorValue": null,
                                    },
                                  ],
                                  "thrownError": null,
                                },
                                [Circular],
                              ],
                              "resultSelector": undefined,
                              "syncErrorThrowable": true,
                              "syncErrorThrown": false,
                              "syncErrorValue": null,
                              "toRespond": 0,
                              "values": Array [
                                undefined,
                                "",
                              ],
                            },
                            "_subscriptions": Array [
                              SubjectSubscription {
                                "_parentOrParents": [Circular],
                                "_subscriptions": null,
                                "closed": false,
                                "subject": [Circular],
                                "subscriber": [Circular],
                              },
                            ],
                            "closed": false,
                            "destination": Object {
                              "closed": true,
                              "complete": [Function],
                              "error": [Function],
                              "next": [Function],
                            },
                            "index": 1,
                            "isStopped": false,
                            "outerIndex": 1,
                            "outerValue": undefined,
                            "parent": CombineLatestSubscriber {
                              "_parentOrParents": Subscriber {
                                "_parentOrParents": null,
                                "_subscriptions": Array [
                                  [Circular],
                                ],
                                "closed": false,
                                "destination": SafeSubscriber {
                                  "_complete": undefined,
                                  "_context": [Circular],
                                  "_error": undefined,
                                  "_next": [Function],
                                  "_parentOrParents": null,
                                  "_parentSubscriber": [Circular],
                                  "_subscriptions": null,
                                  "closed": false,
                                  "destination": Object {
                                    "closed": true,
                                    "complete": [Function],
                                    "error": [Function],
                                    "next": [Function],
                                  },
                                  "isStopped": false,
                                  "syncErrorThrowable": false,
                                  "syncErrorThrown": false,
                                  "syncErrorValue": null,
                                },
                                "isStopped": false,
                                "syncErrorThrowable": true,
                                "syncErrorThrown": false,
                                "syncErrorValue": null,
                              },
                              "_subscriptions": Array [
                                InnerSubscriber {
                                  "_parentOrParents": [Circular],
                                  "_subscriptions": Array [
                                    SubjectSubscription {
                                      "_parentOrParents": [Circular],
                                      "_subscriptions": null,
                                      "closed": false,
                                      "subject": BehaviorSubject {
                                        "_isScalar": false,
                                        "_value": undefined,
                                        "closed": false,
                                        "hasError": false,
                                        "isStopped": false,
                                        "observers": Array [
                                          [Circular],
                                        ],
                                        "thrownError": null,
                                      },
                                      "subscriber": [Circular],
                                    },
                                  ],
                                  "closed": false,
                                  "destination": Object {
                                    "closed": true,
                                    "complete": [Function],
                                    "error": [Function],
                                    "next": [Function],
                                  },
                                  "index": 1,
                                  "isStopped": false,
                                  "outerIndex": 0,
                                  "outerValue": undefined,
                                  "parent": [Circular],
                                  "syncErrorThrowable": false,
                                  "syncErrorThrown": false,
                                  "syncErrorValue": null,
                                },
                                [Circular],
                              ],
                              "active": 2,
                              "closed": false,
                              "destination": Subscriber {
                                "_parentOrParents": null,
                                "_subscriptions": Array [
                                  [Circular],
                                ],
                                "closed": false,
                                "destination": SafeSubscriber {
                                  "_complete": undefined,
                                  "_context": [Circular],
                                  "_error": undefined,
                                  "_next": [Function],
                                  "_parentOrParents": null,
                                  "_parentSubscriber": [Circular],
                                  "_subscriptions": null,
                                  "closed": false,
                                  "destination": Object {
                                    "closed": true,
                                    "complete": [Function],
                                    "error": [Function],
                                    "next": [Function],
                                  },
                                  "isStopped": false,
                                  "syncErrorThrowable": false,
                                  "syncErrorThrown": false,
                                  "syncErrorValue": null,
                                },
                                "isStopped": false,
                                "syncErrorThrowable": true,
                                "syncErrorThrown": false,
                                "syncErrorValue": null,
                              },
                              "isStopped": true,
                              "observables": Array [
                                BehaviorSubject {
                                  "_isScalar": false,
                                  "_value": undefined,
                                  "closed": false,
                                  "hasError": false,
                                  "isStopped": false,
                                  "observers": Array [
                                    InnerSubscriber {
                                      "_parentOrParents": [Circular],
                                      "_subscriptions": Array [
                                        SubjectSubscription {
                                          "_parentOrParents": [Circular],
                                          "_subscriptions": null,
                                          "closed": false,
                                          "subject": [Circular],
                                          "subscriber": [Circular],
                                        },
                                      ],
                                      "closed": false,
                                      "destination": Object {
                                        "closed": true,
                                        "complete": [Function],
                                        "error": [Function],
                                        "next": [Function],
                                      },
                                      "index": 1,
                                      "isStopped": false,
                                      "outerIndex": 0,
                                      "outerValue": undefined,
                                      "parent": [Circular],
                                      "syncErrorThrowable": false,
                                      "syncErrorThrown": false,
                                      "syncErrorValue": null,
                                    },
                                  ],
                                  "thrownError": null,
                                },
                                [Circular],
                              ],
                              "resultSelector": undefined,
                              "syncErrorThrowable": true,
                              "syncErrorThrown": false,
                              "syncErrorValue": null,
                              "toRespond": 0,
                              "values": Array [
                                undefined,
                                "",
                              ],
                            },
                            "syncErrorThrowable": false,
                            "syncErrorThrown": false,
                            "syncErrorValue": null,
                          },
                        ],
                        "thrownError": null,
                      }
                    }
                    opensearchDashboardsDocLink="/docs"
                    opensearchDashboardsVersion="1.0.0"
                    surveyLink="/"
                    useDefaultContent={true}
                  >
                    <HeaderHelpMenuUI
                      helpExtension$={
                        BehaviorSubject {
                          "_isScalar": false,
                          "_value": undefined,
                          "closed": false,
                          "hasError": false,
                          "isStopped": false,
                          "observers": Array [
                            InnerSubscriber {
                              "_parentOrParents": CombineLatestSubscriber {
                                "_parentOrParents": Subscriber {
                                  "_parentOrParents": null,
                                  "_subscriptions": Array [
                                    [Circular],
                                  ],
                                  "closed": false,
                                  "destination": SafeSubscriber {
                                    "_complete": undefined,
                                    "_context": [Circular],
                                    "_error": undefined,
                                    "_next": [Function],
                                    "_parentOrParents": null,
                                    "_parentSubscriber": [Circular],
                                    "_subscriptions": null,
                                    "closed": false,
                                    "destination": Object {
                                      "closed": true,
                                      "complete": [Function],
                                      "error": [Function],
                                      "next": [Function],
                                    },
                                    "isStopped": false,
                                    "syncErrorThrowable": false,
                                    "syncErrorThrown": false,
                                    "syncErrorValue": null,
                                  },
                                  "isStopped": false,
                                  "syncErrorThrowable": true,
                                  "syncErrorThrown": false,
                                  "syncErrorValue": null,
                                },
                                "_subscriptions": Array [
                                  [Circular],
                                  InnerSubscriber {
                                    "_parentOrParents": [Circular],
                                    "_subscriptions": Array [
                                      SubjectSubscription {
                                        "_parentOrParents": [Circular],
                                        "_subscriptions": null,
                                        "closed": false,
                                        "subject": BehaviorSubject {
                                          "_isScalar": false,
                                          "_value": "",
                                          "closed": false,
                                          "hasError": false,
                                          "isStopped": false,
                                          "observers": Array [
                                            [Circular],
                                          ],
                                          "thrownError": null,
                                        },
                                        "subscriber": [Circular],
                                      },
                                    ],
                                    "closed": false,
                                    "destination": Object {
                                      "closed": true,
                                      "complete": [Function],
                                      "error": [Function],
                                      "next": [Function],
                                    },
                                    "index": 1,
                                    "isStopped": false,
                                    "outerIndex": 1,
                                    "outerValue": undefined,
                                    "parent": [Circular],
                                    "syncErrorThrowable": false,
                                    "syncErrorThrown": false,
                                    "syncErrorValue": null,
                                  },
                                ],
                                "active": 2,
                                "closed": false,
                                "destination": Subscriber {
                                  "_parentOrParents": null,
                                  "_subscriptions": Array [
                                    [Circular],
                                  ],
                                  "closed": false,
                                  "destination": SafeSubscriber {
                                    "_complete": undefined,
                                    "_context": [Circular],
                                    "_error": undefined,
                                    "_next": [Function],
                                    "_parentOrParents": null,
                                    "_parentSubscriber": [Circular],
                                    "_subscriptions": null,
                                    "closed": false,
                                    "destination": Object {
                                      "closed": true,
                                      "complete": [Function],
                                      "error": [Function],
                                      "next": [Function],
                                    },
                                    "isStopped": false,
                                    "syncErrorThrowable": false,
                                    "syncErrorThrown": false,
                                    "syncErrorValue": null,
                                  },
                                  "isStopped": false,
                                  "syncErrorThrowable": true,
                                  "syncErrorThrown": false,
                                  "syncErrorValue": null,
                                },
                                "isStopped": true,
                                "observables": Array [
                                  [Circular],
                                  BehaviorSubject {
                                    "_isScalar": false,
                                    "_value": "",
                                    "closed": false,
                                    "hasError": false,
                                    "isStopped": false,
                                    "observers": Array [
                                      InnerSubscriber {
                                        "_parentOrParents": [Circular],
                                        "_subscriptions": Array [
                                          SubjectSubscription {
                                            "_parentOrParents": [Circular],
                                            "_subscriptions": null,
                                            "closed": false,
                                            "subject": [Circular],
                                            "subscriber": [Circular],
                                          },
                                        ],
                                        "closed": false,
                                        "destination": Object {
                                          "closed": true,
                                          "complete": [Function],
                                          "error": [Function],
                                          "next": [Function],
                                        },
                                        "index": 1,
                                        "isStopped": false,
                                        "outerIndex": 1,
                                        "outerValue": undefined,
                                        "parent": [Circular],
                                        "syncErrorThrowable": false,
                                        "syncErrorThrown": false,
                                        "syncErrorValue": null,
                                      },
                                    ],
                                    "thrownError": null,
                                  },
                                ],
                                "resultSelector": undefined,
                                "syncErrorThrowable": true,
                                "syncErrorThrown": false,
                                "syncErrorValue": null,
                                "toRespond": 0,
                                "values": Array [
                                  undefined,
                                  "",
                                ],
                              },
                              "_subscriptions": Array [
                                SubjectSubscription {
                                  "_parentOrParents": [Circular],
                                  "_subscriptions": null,
                                  "closed": false,
                                  "subject": [Circular],
                                  "subscriber": [Circular],
                                },
                              ],
                              "closed": false,
                              "destination": Object {
                                "closed": true,
                                "complete": [Function],
                                "error": [Function],
                                "next": [Function],
                              },
                              "index": 1,
                              "isStopped": false,
                              "outerIndex": 0,
                              "outerValue": undefined,
                              "parent": CombineLatestSubscriber {
                                "_parentOrParents": Subscriber {
                                  "_parentOrParents": null,
                                  "_subscriptions": Array [
                                    [Circular],
                                  ],
                                  "closed": false,
                                  "destination": SafeSubscriber {
                                    "_complete": undefined,
                                    "_context": [Circular],
                                    "_error": undefined,
                                    "_next": [Function],
                                    "_parentOrParents": null,
                                    "_parentSubscriber": [Circular],
                                    "_subscriptions": null,
                                    "closed": false,
                                    "destination": Object {
                                      "closed": true,
                                      "complete": [Function],
                                      "error": [Function],
                                      "next": [Function],
                                    },
                                    "isStopped": false,
                                    "syncErrorThrowable": false,
                                    "syncErrorThrown": false,
                                    "syncErrorValue": null,
                                  },
                                  "isStopped": false,
                                  "syncErrorThrowable": true,
                                  "syncErrorThrown": false,
                                  "syncErrorValue": null,
                                },
                                "_subscriptions": Array [
                                  [Circular],
                                  InnerSubscriber {
                                    "_parentOrParents": [Circular],
                                    "_subscriptions": Array [
                                      SubjectSubscription {
                                        "_parentOrParents": [Circular],
                                        "_subscriptions": null,
                                        "closed": false,
                                        "subject": BehaviorSubject {
                                          "_isScalar": false,
                                          "_value": "",
                                          "closed": false,
                                          "hasError": false,
                                          "isStopped": false,
                                          "observers": Array [
                                            [Circular],
                                          ],
                                          "thrownError": null,
                                        },
                                        "subscriber": [Circular],
                                      },
                                    ],
                                    "closed": false,
                                    "destination": Object {
                                      "closed": true,
                                      "complete": [Function],
                                      "error": [Function],
                                      "next": [Function],
                                    },
                                    "index": 1,
                                    "isStopped": false,
                                    "outerIndex": 1,
                                    "outerValue": undefined,
                                    "parent": [Circular],
                                    "syncErrorThrowable": false,
                                    "syncErrorThrown": false,
                                    "syncErrorValue": null,
                                  },
                                ],
                                "active": 2,
                                "closed": false,
                                "destination": Subscriber {
                                  "_parentOrParents": null,
                                  "_subscriptions": Array [
                                    [Circular],
                                  ],
                                  "closed": false,
                                  "destination": SafeSubscriber {
                                    "_complete": undefined,
                                    "_context": [Circular],
                                    "_error": undefined,
                                    "_next": [Function],
                                    "_parentOrParents": null,
                                    "_parentSubscriber": [Circular],
                                    "_subscriptions": null,
                                    "closed": false,
                                    "destination": Object {
                                      "closed": true,
                                      "complete": [Function],
                                      "error": [Function],
                                      "next": [Function],
                                    },
                                    "isStopped": false,
                                    "syncErrorThrowable": false,
                                    "syncErrorThrown": false,
                                    "syncErrorValue": null,
                                  },
                                  "isStopped": false,
                                  "syncErrorThrowable": true,
                                  "syncErrorThrown": false,
                                  "syncErrorValue": null,
                                },
                                "isStopped": true,
                                "observables": Array [
                                  [Circular],
                                  BehaviorSubject {
                                    "_isScalar": false,
                                    "_value": "",
                                    "closed": false,
                                    "hasError": false,
                                    "isStopped": false,
                                    "observers": Array [
                                      InnerSubscriber {
                                        "_parentOrParents": [Circular],
                                        "_subscriptions": Array [
                                          SubjectSubscription {
                                            "_parentOrParents": [Circular],
                                            "_subscriptions": null,
                                            "closed": false,
                                            "subject": [Circular],
                                            "subscriber": [Circular],
                                          },
                                        ],
                                        "closed": false,
                                        "destination": Object {
                                          "closed": true,
                                          "complete": [Function],
                                          "error": [Function],
                                          "next": [Function],
                                        },
                                        "index": 1,
                                        "isStopped": false,
                                        "outerIndex": 1,
                                        "outerValue": undefined,
                                        "parent": [Circular],
                                        "syncErrorThrowable": false,
                                        "syncErrorThrown": false,
                                        "syncErrorValue": null,
                                      },
                                    ],
                                    "thrownError": null,
                                  },
                                ],
                                "resultSelector": undefined,
                                "syncErrorThrowable": true,
                                "syncErrorThrown": false,
                                "syncErrorValue": null,
                                "toRespond": 0,
                                "values": Array [
                                  undefined,
                                  "",
                                ],
                              },
                              "syncErrorThrowable": false,
                              "syncErrorThrown": false,
                              "syncErrorValue": null,
                            },
                          ],
                          "thrownError": null,
                        }
                      }
                      helpSupportUrl$={
                        BehaviorSubject {
                          "_isScalar": false,
                          "_value": "",
                          "closed": false,
                          "hasError": false,
                          "isStopped": false,
                          "observers": Array [
                            InnerSubscriber {
                              "_parentOrParents": CombineLatestSubscriber {
                                "_parentOrParents": Subscriber {
                                  "_parentOrParents": null,
                                  "_subscriptions": Array [
                                    [Circular],
                                  ],
                                  "closed": false,
                                  "destination": SafeSubscriber {
                                    "_complete": undefined,
                                    "_context": [Circular],
                                    "_error": undefined,
                                    "_next": [Function],
                                    "_parentOrParents": null,
                                    "_parentSubscriber": [Circular],
                                    "_subscriptions": null,
                                    "closed": false,
                                    "destination": Object {
                                      "closed": true,
                                      "complete": [Function],
                                      "error": [Function],
                                      "next": [Function],
                                    },
                                    "isStopped": false,
                                    "syncErrorThrowable": false,
                                    "syncErrorThrown": false,
                                    "syncErrorValue": null,
                                  },
                                  "isStopped": false,
                                  "syncErrorThrowable": true,
                                  "syncErrorThrown": false,
                                  "syncErrorValue": null,
                                },
                                "_subscriptions": Array [
                                  InnerSubscriber {
                                    "_parentOrParents": [Circular],
                                    "_subscriptions": Array [
                                      SubjectSubscription {
                                        "_parentOrParents": [Circular],
                                        "_subscriptions": null,
                                        "closed": false,
                                        "subject": BehaviorSubject {
                                          "_isScalar": false,
                                          "_value": undefined,
                                          "closed": false,
                                          "hasError": false,
                                          "isStopped": false,
                                          "observers": Array [
                                            [Circular],
                                          ],
                                          "thrownError": null,
                                        },
                                        "subscriber": [Circular],
                                      },
                                    ],
                                    "closed": false,
                                    "destination": Object {
                                      "closed": true,
                                      "complete": [Function],
                                      "error": [Function],
                                      "next": [Function],
                                    },
                                    "index": 1,
                                    "isStopped": false,
                                    "outerIndex": 0,
                                    "outerValue": undefined,
                                    "parent": [Circular],
                                    "syncErrorThrowable": false,
                                    "syncErrorThrown": false,
                                    "syncErrorValue": null,
                                  },
                                  [Circular],
                                ],
                                "active": 2,
                                "closed": false,
                                "destination": Subscriber {
                                  "_parentOrParents": null,
                                  "_subscriptions": Array [
                                    [Circular],
                                  ],
                                  "closed": false,
                                  "destination": SafeSubscriber {
                                    "_complete": undefined,
                                    "_context": [Circular],
                                    "_error": undefined,
                                    "_next": [Function],
                                    "_parentOrParents": null,
                                    "_parentSubscriber": [Circular],
                                    "_subscriptions": null,
                                    "closed": false,
                                    "destination": Object {
                                      "closed": true,
                                      "complete": [Function],
                                      "error": [Function],
                                      "next": [Function],
                                    },
                                    "isStopped": false,
                                    "syncErrorThrowable": false,
                                    "syncErrorThrown": false,
                                    "syncErrorValue": null,
                                  },
                                  "isStopped": false,
                                  "syncErrorThrowable": true,
                                  "syncErrorThrown": false,
                                  "syncErrorValue": null,
                                },
                                "isStopped": true,
                                "observables": Array [
                                  BehaviorSubject {
                                    "_isScalar": false,
                                    "_value": undefined,
                                    "closed": false,
                                    "hasError": false,
                                    "isStopped": false,
                                    "observers": Array [
                                      InnerSubscriber {
                                        "_parentOrParents": [Circular],
                                        "_subscriptions": Array [
                                          SubjectSubscription {
                                            "_parentOrParents": [Circular],
                                            "_subscriptions": null,
                                            "closed": false,
                                            "subject": [Circular],
                                            "subscriber": [Circular],
                                          },
                                        ],
                                        "closed": false,
                                        "destination": Object {
                                          "closed": true,
                                          "complete": [Function],
                                          "error": [Function],
                                          "next": [Function],
                                        },
                                        "index": 1,
                                        "isStopped": false,
                                        "outerIndex": 0,
                                        "outerValue": undefined,
                                        "parent": [Circular],
                                        "syncErrorThrowable": false,
                                        "syncErrorThrown": false,
                                        "syncErrorValue": null,
                                      },
                                    ],
                                    "thrownError": null,
                                  },
                                  [Circular],
                                ],
                                "resultSelector": undefined,
                                "syncErrorThrowable": true,
                                "syncErrorThrown": false,
                                "syncErrorValue": null,
                                "toRespond": 0,
                                "values": Array [
                                  undefined,
                                  "",
                                ],
                              },
                              "_subscriptions": Array [
                                SubjectSubscription {
                                  "_parentOrParents": [Circular],
                                  "_subscriptions": null,
                                  "closed": false,
                                  "subject": [Circular],
                                  "subscriber": [Circular],
                                },
                              ],
                              "closed": false,
                              "destination": Object {
                                "closed": true,
                                "complete": [Function],
                                "error": [Function],
                                "next": [Function],
                              },
                              "index": 1,
                              "isStopped": false,
                              "outerIndex": 1,
                              "outerValue": undefined,
                              "parent": CombineLatestSubscriber {
                                "_parentOrParents": Subscriber {
                                  "_parentOrParents": null,
                                  "_subscriptions": Array [
                                    [Circular],
                                  ],
                                  "closed": false,
                                  "destination": SafeSubscriber {
                                    "_complete": undefined,
                                    "_context": [Circular],
                                    "_error": undefined,
                                    "_next": [Function],
                                    "_parentOrParents": null,
                                    "_parentSubscriber": [Circular],
                                    "_subscriptions": null,
                                    "closed": false,
                                    "destination": Object {
                                      "closed": true,
                                      "complete": [Function],
                                      "error": [Function],
                                      "next": [Function],
                                    },
                                    "isStopped": false,
                                    "syncErrorThrowable": false,
                                    "syncErrorThrown": false,
                                    "syncErrorValue": null,
                                  },
                                  "isStopped": false,
                                  "syncErrorThrowable": true,
                                  "syncErrorThrown": false,
                                  "syncErrorValue": null,
                                },
                                "_subscriptions": Array [
                                  InnerSubscriber {
                                    "_parentOrParents": [Circular],
                                    "_subscriptions": Array [
                                      SubjectSubscription {
                                        "_parentOrParents": [Circular],
                                        "_subscriptions": null,
                                        "closed": false,
                                        "subject": BehaviorSubject {
                                          "_isScalar": false,
                                          "_value": undefined,
                                          "closed": false,
                                          "hasError": false,
                                          "isStopped": false,
                                          "observers": Array [
                                            [Circular],
                                          ],
                                          "thrownError": null,
                                        },
                                        "subscriber": [Circular],
                                      },
                                    ],
                                    "closed": false,
                                    "destination": Object {
                                      "closed": true,
                                      "complete": [Function],
                                      "error": [Function],
                                      "next": [Function],
                                    },
                                    "index": 1,
                                    "isStopped": false,
                                    "outerIndex": 0,
                                    "outerValue": undefined,
                                    "parent": [Circular],
                                    "syncErrorThrowable": false,
                                    "syncErrorThrown": false,
                                    "syncErrorValue": null,
                                  },
                                  [Circular],
                                ],
                                "active": 2,
                                "closed": false,
                                "destination": Subscriber {
                                  "_parentOrParents": null,
                                  "_subscriptions": Array [
                                    [Circular],
                                  ],
                                  "closed": false,
                                  "destination": SafeSubscriber {
                                    "_complete": undefined,
                                    "_context": [Circular],
                                    "_error": undefined,
                                    "_next": [Function],
                                    "_parentOrParents": null,
                                    "_parentSubscriber": [Circular],
                                    "_subscriptions": null,
                                    "closed": false,
                                    "destination": Object {
                                      "closed": true,
                                      "complete": [Function],
                                      "error": [Function],
                                      "next": [Function],
                                    },
                                    "isStopped": false,
                                    "syncErrorThrowable": false,
                                    "syncErrorThrown": false,
                                    "syncErrorValue": null,
                                  },
                                  "isStopped": false,
                                  "syncErrorThrowable": true,
                                  "syncErrorThrown": false,
                                  "syncErrorValue": null,
                                },
                                "isStopped": true,
                                "observables": Array [
                                  BehaviorSubject {
                                    "_isScalar": false,
                                    "_value": undefined,
                                    "closed": false,
                                    "hasError": false,
                                    "isStopped": false,
                                    "observers": Array [
                                      InnerSubscriber {
                                        "_parentOrParents": [Circular],
                                        "_subscriptions": Array [
                                          SubjectSubscription {
                                            "_parentOrParents": [Circular],
                                            "_subscriptions": null,
                                            "closed": false,
                                            "subject": [Circular],
                                            "subscriber": [Circular],
                                          },
                                        ],
                                        "closed": false,
                                        "destination": Object {
                                          "closed": true,
                                          "complete": [Function],
                                          "error": [Function],
                                          "next": [Function],
                                        },
                                        "index": 1,
                                        "isStopped": false,
                                        "outerIndex": 0,
                                        "outerValue": undefined,
                                        "parent": [Circular],
                                        "syncErrorThrowable": false,
                                        "syncErrorThrown": false,
                                        "syncErrorValue": null,
                                      },
                                    ],
                                    "thrownError": null,
                                  },
                                  [Circular],
                                ],
                                "resultSelector": undefined,
                                "syncErrorThrowable": true,
                                "syncErrorThrown": false,
                                "syncErrorValue": null,
                                "toRespond": 0,
                                "values": Array [
                                  undefined,
                                  "",
                                ],
                              },
                              "syncErrorThrowable": false,
                              "syncErrorThrown": false,
                              "syncErrorValue": null,
                            },
                          ],
                          "thrownError": null,
                        }
                      }
                      intl={
                        Object {
                          "defaultFormats": Object {},
                          "defaultLocale": "en",
                          "formatDate": [Function],
                          "formatHTMLMessage": [Function],
                          "formatMessage": [Function],
                          "formatNumber": [Function],
                          "formatPlural": [Function],
                          "formatRelative": [Function],
                          "formatTime": [Function],
                          "formats": Object {
                            "date": Object {
                              "full": Object {
                                "day": "numeric",
                                "month": "long",
                                "weekday": "long",
                                "year": "numeric",
                              },
                              "long": Object {
                                "day": "numeric",
                                "month": "long",
                                "year": "numeric",
                              },
                              "medium": Object {
                                "day": "numeric",
                                "month": "short",
                                "year": "numeric",
                              },
                              "short": Object {
                                "day": "numeric",
                                "month": "numeric",
                                "year": "2-digit",
                              },
                            },
                            "number": Object {
                              "currency": Object {
                                "style": "currency",
                              },
                              "percent": Object {
                                "style": "percent",
                              },
                            },
                            "relative": Object {
                              "days": Object {
                                "units": "day",
                              },
                              "hours": Object {
                                "units": "hour",
                              },
                              "minutes": Object {
                                "units": "minute",
                              },
                              "months": Object {
                                "units": "month",
                              },
                              "seconds": Object {
                                "units": "second",
                              },
                              "years": Object {
                                "units": "year",
                              },
                            },
                            "time": Object {
                              "full": Object {
                                "hour": "numeric",
                                "minute": "numeric",
                                "second": "numeric",
                                "timeZoneName": "short",
                              },
                              "long": Object {
                                "hour": "numeric",
                                "minute": "numeric",
                                "second": "numeric",
                                "timeZoneName": "short",
                              },
                              "medium": Object {
                                "hour": "numeric",
                                "minute": "numeric",
                                "second": "numeric",
                              },
                              "short": Object {
                                "hour": "numeric",
                                "minute": "numeric",
                              },
                            },
                          },
                          "formatters": Object {
                            "getDateTimeFormat": [Function],
                            "getMessageFormat": [Function],
                            "getNumberFormat": [Function],
                            "getPluralFormat": [Function],
                            "getRelativeFormat": [Function],
                          },
                          "locale": "en",
                          "messages": Object {},
                          "now": [Function],
                          "onError": [Function],
                          "textComponent": Symbol(react.fragment),
                          "timeZone": null,
                        }
                      }
                      opensearchDashboardsDocLink="/docs"
                      opensearchDashboardsVersion="1.0.0"
                      surveyLink="/"
                      useDefaultContent={true}
                    >
                      <EuiPopover
                        anchorPosition="downRight"
                        button={
                          <EuiHeaderSectionItemButton
                            aria-expanded={false}
                            aria-haspopup="true"
                            aria-label="Help menu"
                            onClick={[Function]}
                          >
                            <EuiIcon
                              size="m"
                              title="Help"
                              type="questionInCircle"
                            />
                          </EuiHeaderSectionItemButton>
                        }
                        closePopover={[Function]}
                        data-test-subj="helpMenuButton"
                        display="inlineBlock"
                        hasArrow={true}
                        id="headerHelpMenu"
                        isOpen={false}
                        ownFocus={true}
                        panelPaddingSize="m"
                        repositionOnScroll={true}
                      >
                        <div
                          className="euiPopover euiPopover--anchorDownRight"
                          data-test-subj="helpMenuButton"
                          id="headerHelpMenu"
                        >
                          <div
                            className="euiPopover__anchor"
                          >
                            <EuiHeaderSectionItemButton
                              aria-expanded={false}
                              aria-haspopup="true"
                              aria-label="Help menu"
                              onClick={[Function]}
                            >
                              <EuiButtonEmpty
                                aria-expanded={false}
                                aria-haspopup="true"
                                aria-label="Help menu"
                                buttonRef={
                                  Object {
                                    "current": <button
                                      aria-expanded="false"
                                      aria-haspopup="true"
                                      aria-label="Help menu"
                                      class="euiButtonEmpty euiButtonEmpty--text euiHeaderSectionItemButton"
                                      type="button"
                                    >
                                      <span
                                        class="euiButtonContent euiButtonEmpty__content"
                                      >
                                        <span
                                          class="euiButtonEmpty__text"
                                        >
                                          <span
                                            class="euiHeaderSectionItemButton__content"
                                          >
                                            <span
                                              data-euiicon-type="questionInCircle"
                                              title="Help"
                                            />
                                          </span>
                                        </span>
                                      </span>
                                    </button>,
                                  }
                                }
                                className="euiHeaderSectionItemButton"
                                color="text"
                                onClick={[Function]}
                              >
                                <button
                                  aria-expanded={false}
                                  aria-haspopup="true"
                                  aria-label="Help menu"
                                  className="euiButtonEmpty euiButtonEmpty--text euiHeaderSectionItemButton"
                                  disabled={false}
                                  onClick={[Function]}
                                  type="button"
                                >
                                  <EuiButtonContent
                                    className="euiButtonEmpty__content"
                                    iconSide="left"
                                    iconSize="m"
                                    textProps={
                                      Object {
                                        "className": "euiButtonEmpty__text",
                                      }
                                    }
                                  >
                                    <span
                                      className="euiButtonContent euiButtonEmpty__content"
                                    >
                                      <span
                                        className="euiButtonEmpty__text"
                                      >
                                        <span
                                          className="euiHeaderSectionItemButton__content"
                                        >
                                          <EuiIcon
                                            size="m"
                                            title="Help"
                                            type="questionInCircle"
                                          >
                                            <span
                                              data-euiicon-type="questionInCircle"
                                              size="m"
                                              title="Help"
                                            />
                                          </EuiIcon>
                                        </span>
                                      </span>
                                    </span>
                                  </EuiButtonContent>
                                </button>
                              </EuiButtonEmpty>
                            </EuiHeaderSectionItemButton>
                          </div>
                        </div>
                      </EuiPopover>
                    </HeaderHelpMenuUI>
                  </InjectIntl(HeaderHelpMenuUI)>
                </div>
              </EuiHeaderSectionItem>
            </div>
          </EuiHeaderSection>
        </div>
      </EuiHeader>
    </div>
    <CollapsibleNav
      appId$={
        Observable {
          "_isScalar": false,
          "source": Subject {
            "_isScalar": false,
            "closed": false,
            "hasError": false,
            "isStopped": false,
            "observers": Array [
              Subscriber {
                "_parentOrParents": null,
                "_subscriptions": Array [
                  SubjectSubscription {
                    "_parentOrParents": [Circular],
                    "_subscriptions": null,
                    "closed": false,
                    "subject": [Circular],
                    "subscriber": [Circular],
                  },
                ],
                "closed": false,
                "destination": SafeSubscriber {
                  "_complete": undefined,
                  "_context": [Circular],
                  "_error": undefined,
                  "_next": [Function],
                  "_parentOrParents": null,
                  "_parentSubscriber": [Circular],
                  "_subscriptions": null,
                  "closed": false,
                  "destination": Object {
                    "closed": true,
                    "complete": [Function],
                    "error": [Function],
                    "next": [Function],
                  },
                  "isStopped": false,
                  "syncErrorThrowable": false,
                  "syncErrorThrown": false,
                  "syncErrorValue": null,
                },
                "isStopped": false,
                "syncErrorThrowable": true,
                "syncErrorThrown": false,
                "syncErrorValue": null,
              },
            ],
            "thrownError": null,
          },
        }
      }
      basePath={
        BasePath {
          "basePath": "/test",
          "get": [Function],
          "getBasePath": [Function],
          "prepend": [Function],
          "prependWithoutWorkspacePath": [Function],
          "remove": [Function],
          "serverBasePath": "/test",
          "workspaceBasePath": "",
        }
      }
      branding={
        Object {
          "applicationTitle": "Foobar Dashboards",
          "darkMode": false,
          "logo": Object {
            "defaultUrl": "/foo",
          },
          "mark": Object {
            "defaultUrl": "/foo",
          },
          "useExpandedHeader": false,
        }
      }
      closeNav={[Function]}
      currentWorkspace$={
        BehaviorSubject {
          "_isScalar": false,
          "_value": null,
          "closed": false,
          "hasError": false,
          "isStopped": false,
          "observers": Array [
            Subscriber {
              "_parentOrParents": null,
              "_subscriptions": Array [
                SubjectSubscription {
                  "_parentOrParents": [Circular],
                  "_subscriptions": null,
                  "closed": false,
                  "subject": [Circular],
                  "subscriber": [Circular],
                },
              ],
              "closed": false,
              "destination": SafeSubscriber {
                "_complete": undefined,
                "_context": [Circular],
                "_error": undefined,
                "_next": [Function],
                "_parentOrParents": null,
                "_parentSubscriber": [Circular],
                "_subscriptions": null,
                "closed": false,
                "destination": Object {
                  "closed": true,
                  "complete": [Function],
                  "error": [Function],
                  "next": [Function],
                },
                "isStopped": false,
                "syncErrorThrowable": false,
                "syncErrorThrown": false,
                "syncErrorValue": null,
              },
              "isStopped": false,
              "syncErrorThrowable": true,
              "syncErrorThrown": false,
              "syncErrorValue": null,
            },
            Subscriber {
              "_parentOrParents": null,
              "_subscriptions": Array [
                SubjectSubscription {
                  "_parentOrParents": [Circular],
                  "_subscriptions": null,
                  "closed": false,
                  "subject": [Circular],
                  "subscriber": [Circular],
                },
              ],
              "closed": false,
              "destination": SafeSubscriber {
                "_complete": undefined,
                "_context": [Circular],
                "_error": undefined,
                "_next": [Function],
                "_parentOrParents": null,
                "_parentSubscriber": [Circular],
                "_subscriptions": null,
                "closed": false,
                "destination": Object {
                  "closed": true,
                  "complete": [Function],
                  "error": [Function],
                  "next": [Function],
                },
                "isStopped": false,
                "syncErrorThrowable": false,
                "syncErrorThrown": false,
                "syncErrorValue": null,
              },
              "isStopped": false,
              "syncErrorThrowable": true,
              "syncErrorThrown": false,
              "syncErrorValue": null,
            },
          ],
          "thrownError": null,
        }
      }
      customNavLink$={
        BehaviorSubject {
          "_isScalar": false,
          "_value": undefined,
          "closed": false,
          "hasError": false,
          "isStopped": false,
          "observers": Array [],
          "thrownError": null,
        }
      }
      exitWorkspace={[Function]}
      getWorkspaceUrl={[Function]}
      homeHref="/"
      id="mockId"
      isLocked={false}
      isNavOpen={false}
      navLinks$={
        BehaviorSubject {
          "_isScalar": false,
          "_value": Array [],
          "closed": false,
          "hasError": false,
          "isStopped": false,
          "observers": Array [
            Subscriber {
              "_parentOrParents": null,
              "_subscriptions": Array [
                SubjectSubscription {
                  "_parentOrParents": [Circular],
                  "_subscriptions": null,
                  "closed": false,
                  "subject": [Circular],
                  "subscriber": [Circular],
                },
              ],
              "closed": false,
              "destination": SafeSubscriber {
                "_complete": undefined,
                "_context": [Circular],
                "_error": undefined,
                "_next": [Function],
                "_parentOrParents": null,
                "_parentSubscriber": [Circular],
                "_subscriptions": null,
                "closed": false,
                "destination": Object {
                  "closed": true,
                  "complete": [Function],
                  "error": [Function],
                  "next": [Function],
                },
                "isStopped": false,
                "syncErrorThrowable": false,
                "syncErrorThrown": false,
                "syncErrorValue": null,
              },
              "isStopped": false,
              "syncErrorThrowable": true,
              "syncErrorThrown": false,
              "syncErrorValue": null,
            },
            Subscriber {
              "_parentOrParents": null,
              "_subscriptions": Array [
                SubjectSubscription {
                  "_parentOrParents": [Circular],
                  "_subscriptions": null,
                  "closed": false,
                  "subject": [Circular],
                  "subscriber": [Circular],
                },
              ],
              "closed": false,
              "destination": SafeSubscriber {
                "_complete": undefined,
                "_context": [Circular],
                "_error": undefined,
                "_next": [Function],
                "_parentOrParents": null,
                "_parentSubscriber": [Circular],
                "_subscriptions": null,
                "closed": false,
                "destination": Object {
                  "closed": true,
                  "complete": [Function],
                  "error": [Function],
                  "next": [Function],
                },
                "isStopped": false,
                "syncErrorThrowable": false,
                "syncErrorThrown": false,
                "syncErrorValue": null,
              },
              "isStopped": false,
              "syncErrorThrowable": true,
              "syncErrorThrown": false,
              "syncErrorValue": null,
            },
          ],
          "thrownError": null,
        }
      }
      navigateToApp={[MockFunction]}
      navigateToUrl={[MockFunction]}
      onIsLockedUpdate={[Function]}
      recentlyAccessed$={
        BehaviorSubject {
          "_isScalar": false,
          "_value": Array [],
          "closed": false,
          "hasError": false,
          "isStopped": false,
          "observers": Array [],
          "thrownError": null,
        }
      }
      workspaceList$={
        BehaviorSubject {
          "_isScalar": false,
          "_value": Array [],
          "closed": false,
          "hasError": false,
          "isStopped": false,
          "observers": Array [
            Subscriber {
              "_parentOrParents": null,
              "_subscriptions": Array [
                SubjectSubscription {
                  "_parentOrParents": [Circular],
                  "_subscriptions": null,
                  "closed": false,
                  "subject": [Circular],
                  "subscriber": [Circular],
                },
              ],
              "closed": false,
              "destination": SafeSubscriber {
                "_complete": undefined,
                "_context": [Circular],
                "_error": undefined,
                "_next": [Function],
                "_parentOrParents": null,
                "_parentSubscriber": [Circular],
                "_subscriptions": null,
                "closed": false,
                "destination": Object {
                  "closed": true,
                  "complete": [Function],
                  "error": [Function],
                  "next": [Function],
                },
                "isStopped": false,
                "syncErrorThrowable": false,
                "syncErrorThrown": false,
                "syncErrorValue": null,
              },
              "isStopped": false,
              "syncErrorThrowable": true,
              "syncErrorThrown": false,
              "syncErrorValue": null,
            },
            Subscriber {
              "_parentOrParents": null,
              "_subscriptions": Array [
                SubjectSubscription {
                  "_parentOrParents": [Circular],
                  "_subscriptions": null,
                  "closed": false,
                  "subject": [Circular],
                  "subscriber": [Circular],
                },
              ],
              "closed": false,
              "destination": SafeSubscriber {
                "_complete": undefined,
                "_context": [Circular],
                "_error": undefined,
                "_next": [Function],
                "_parentOrParents": null,
                "_parentSubscriber": [Circular],
                "_subscriptions": null,
                "closed": false,
                "destination": Object {
                  "closed": true,
                  "complete": [Function],
                  "error": [Function],
                  "next": [Function],
                },
                "isStopped": false,
                "syncErrorThrowable": false,
                "syncErrorThrown": false,
                "syncErrorValue": null,
              },
              "isStopped": false,
              "syncErrorThrowable": true,
              "syncErrorThrown": false,
              "syncErrorValue": null,
            },
          ],
          "thrownError": null,
        }
      }
    >
      <EuiCollapsibleNav
        aria-label="Primary"
        data-test-subj="collapsibleNav"
        id="mockId"
        isDocked={false}
        isOpen={false}
        onClose={[Function]}
        outsideClickCloses={false}
      />
    </CollapsibleNav>
  </header>
</Header>
`;<|MERGE_RESOLUTION|>--- conflicted
+++ resolved
@@ -6151,7 +6151,6 @@
                         >
                           <span
                             className="euiAccordion__iconWrapper"
-<<<<<<< HEAD
                           >
                             <EuiIcon
                               className="euiAccordion__icon euiAccordion__icon-isOpen"
@@ -6168,24 +6167,6 @@
                           <span
                             className="euiIEFlexWrapFix"
                           >
-=======
-                          >
-                            <EuiIcon
-                              className="euiAccordion__icon euiAccordion__icon-isOpen"
-                              size="m"
-                              type="arrowRight"
-                            >
-                              <span
-                                className="euiAccordion__icon euiAccordion__icon-isOpen"
-                                data-euiicon-type="arrowRight"
-                                size="m"
-                              />
-                            </EuiIcon>
-                          </span>
-                          <span
-                            className="euiIEFlexWrapFix"
-                          >
->>>>>>> 05fd6f62
                             <EuiFlexGroup
                               alignItems="center"
                               gutterSize="m"
@@ -6250,8 +6231,6 @@
                                 className="euiCollapsibleNavGroup__children"
                               >
                                 <EuiText
-<<<<<<< HEAD
-=======
                                   color="subdued"
                                   size="s"
                                   style={
@@ -6283,7 +6262,6 @@
                                   </div>
                                 </EuiText>
                                 <EuiText
->>>>>>> 05fd6f62
                                   color="subdued"
                                   size="s"
                                   style={
@@ -6308,40 +6286,6 @@
                                         className="euiTextColor euiTextColor--subdued"
                                       >
                                         <p>
-<<<<<<< HEAD
-                                          No Favorites
-                                        </p>
-                                      </div>
-                                    </EuiTextColor>
-                                  </div>
-                                </EuiText>
-                                <EuiText
-                                  color="subdued"
-                                  size="s"
-                                  style={
-                                    Object {
-                                      "padding": "0 8px 8px",
-                                    }
-                                  }
-                                >
-                                  <div
-                                    className="euiText euiText--small"
-                                    style={
-                                      Object {
-                                        "padding": "0 8px 8px",
-                                      }
-                                    }
-                                  >
-                                    <EuiTextColor
-                                      color="subdued"
-                                      component="div"
-                                    >
-                                      <div
-                                        className="euiTextColor euiTextColor--subdued"
-                                      >
-                                        <p>
-=======
->>>>>>> 05fd6f62
                                           SEE MORE
                                         </p>
                                       </div>
@@ -6416,7 +6360,6 @@
                         >
                           <span
                             className="euiAccordion__iconWrapper"
-<<<<<<< HEAD
                           >
                             <EuiIcon
                               className="euiAccordion__icon euiAccordion__icon-isOpen"
@@ -6438,29 +6381,6 @@
                               gutterSize="m"
                               responsive={false}
                             >
-=======
-                          >
-                            <EuiIcon
-                              className="euiAccordion__icon euiAccordion__icon-isOpen"
-                              size="m"
-                              type="arrowRight"
-                            >
-                              <span
-                                className="euiAccordion__icon euiAccordion__icon-isOpen"
-                                data-euiicon-type="arrowRight"
-                                size="m"
-                              />
-                            </EuiIcon>
-                          </span>
-                          <span
-                            className="euiIEFlexWrapFix"
-                          >
-                            <EuiFlexGroup
-                              alignItems="center"
-                              gutterSize="m"
-                              responsive={false}
-                            >
->>>>>>> 05fd6f62
                               <div
                                 className="euiFlexGroup euiFlexGroup--gutterMedium euiFlexGroup--alignItemsCenter euiFlexGroup--directionRow"
                               >
@@ -6608,7 +6528,6 @@
                         alignItems="center"
                         gutterSize="m"
                         responsive={false}
-<<<<<<< HEAD
                       >
                         <div
                           className="euiFlexGroup euiFlexGroup--gutterMedium euiFlexGroup--alignItemsCenter euiFlexGroup--directionRow"
@@ -6665,64 +6584,6 @@
                         <ul
                           className="euiListGroup euiListGroup-flush euiListGroup--gutterSmall euiListGroup-maxWidthDefault"
                         >
-=======
-                      >
-                        <div
-                          className="euiFlexGroup euiFlexGroup--gutterMedium euiFlexGroup--alignItemsCenter euiFlexGroup--directionRow"
-                        >
-                          <EuiFlexItem
-                            grow={false}
-                          >
-                            <div
-                              className="euiFlexItem euiFlexItem--flexGrowZero"
-                            >
-                              <EuiIcon
-                                size="l"
-                                type="managementApp"
-                              >
-                                <span
-                                  data-euiicon-type="managementApp"
-                                  size="l"
-                                />
-                              </EuiIcon>
-                            </div>
-                          </EuiFlexItem>
-                          <EuiFlexItem>
-                            <div
-                              className="euiFlexItem"
-                            >
-                              <EuiTitle
-                                size="xxs"
-                              >
-                                <h3
-                                  className="euiTitle euiTitle--xxsmall euiCollapsibleNavGroup__title"
-                                  id="mockId__title"
-                                >
-                                  Admin
-                                </h3>
-                              </EuiTitle>
-                            </div>
-                          </EuiFlexItem>
-                        </div>
-                      </EuiFlexGroup>
-                    </div>
-                  </div>
-                </EuiCollapsibleNavGroup>
-                <EuiCollapsibleNavGroup>
-                  <div
-                    className="euiCollapsibleNavGroup"
-                    id="mockId"
-                  >
-                    <div
-                      className="euiCollapsibleNavGroup__children"
-                    >
-                      <EuiListGroup
-                        flush={true}
-                      >
-                        <ul
-                          className="euiListGroup euiListGroup-flush euiListGroup--gutterSmall euiListGroup-maxWidthDefault"
-                        >
->>>>>>> 05fd6f62
                           <EuiShowFor
                             sizes={
                               Array [
