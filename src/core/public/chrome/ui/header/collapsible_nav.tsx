--- conflicted
+++ resolved
@@ -241,7 +241,6 @@
                   basePath,
                   navigateToUrl
                 );
-<<<<<<< HEAD
 
                 return {
                   ...hydratedLink,
@@ -270,42 +269,6 @@
             </EuiText>
           )}
         </EuiCollapsibleNavGroup>
-
-        {/* Alerts and Favorites */}
-        {/* (
-          <>
-            <EuiCollapsibleNavGroup
-              onClick={closeNav}
-              iconType={'bell'}
-              title={i18n.translate('core.ui.primaryNavSection.alerts', {
-                defaultMessage: 'Alerts',
-              })}
-            />
-            <EuiCollapsibleNavGroup
-              iconType={'starEmpty'}
-              title={i18n.translate('core.ui.primaryNavSection.favorites', {
-                defaultMessage: 'Favorites',
-              })}
-              isCollapsible={true}
-              initialIsOpen={true}
-            >
-              <EuiText size="s" color="subdued" style={{ padding: '0 8px 8px' }}>
-                <p>
-                  {i18n.translate('core.ui.EmptyFavoriteList', {
-                    defaultMessage: 'No Favorites',
-                  })}
-                </p>
-              </EuiText>
-              <EuiText size="s" color="subdued" style={{ padding: '0 8px 8px' }}>
-                <p>
-                  {i18n.translate('core.ui.SeeMoreFavorite', {
-                    defaultMessage: 'SEE MORE',
-                  })}
-                </p>
-              </EuiText>
-            </EuiCollapsibleNavGroup>
-          </>
-        ) */}
 
         {/* merged NavLinks */}
         {mergedNavLinks.map((item, i) => {
@@ -351,81 +314,6 @@
           }
         })}
 
-=======
-
-                return {
-                  ...hydratedLink,
-                  'data-test-subj': 'collapsibleNavAppLink--recent',
-                  onClick: (event) => {
-                    if (!isModifiedOrPrevented(event)) {
-                      closeNav();
-                      onClick(event);
-                    }
-                  },
-                };
-              })}
-              maxWidth="none"
-              color="subdued"
-              gutterSize="none"
-              size="s"
-              className="osdCollapsibleNav__recentsListGroup"
-            />
-          ) : (
-            <EuiText size="s" color="subdued" style={{ padding: '0 8px 8px' }}>
-              <p>
-                {i18n.translate('core.ui.EmptyRecentlyViewed', {
-                  defaultMessage: 'No recently viewed items',
-                })}
-              </p>
-            </EuiText>
-          )}
-        </EuiCollapsibleNavGroup>
-
-        {/* merged NavLinks */}
-        {mergedNavLinks.map((item, i) => {
-          if (typeof item === 'string') {
-            const category = categoryDictionary[item]!;
-            const opensearchLinkLogo =
-              category.id === 'opensearchDashboards' ? customSideMenuLogo() : category.euiIconType;
-
-            return (
-              <EuiCollapsibleNavGroup
-                key={category.id}
-                iconType={opensearchLinkLogo}
-                title={category.label}
-                isCollapsible={true}
-                initialIsOpen={getIsCategoryOpen(category.id, storage)}
-                onToggle={(isCategoryOpen) =>
-                  setIsCategoryOpen(category.id, isCategoryOpen, storage)
-                }
-                data-test-subj={`collapsibleNavGroup-${category.id}`}
-                data-test-opensearch-logo={opensearchLinkLogo}
-              >
-                <EuiListGroup
-                  aria-label={i18n.translate('core.ui.primaryNavSection.screenReaderLabel', {
-                    defaultMessage: 'Primary navigation links, {category}',
-                    values: { category: category.label },
-                  })}
-                  listItems={allCategorizedLinks[item].map((link) => readyForEUI(link))}
-                  maxWidth="none"
-                  color="subdued"
-                  gutterSize="none"
-                  size="s"
-                />
-              </EuiCollapsibleNavGroup>
-            );
-          } else {
-            return (
-              <EuiCollapsibleNavGroup data-test-subj={`collapsibleNavGroup-noCategory`} key={i}>
-                <EuiListGroup flush>
-                  <EuiListGroupItem color="text" size="s" {...readyForEUI(item, true)} />
-                </EuiListGroup>
-              </EuiCollapsibleNavGroup>
-            );
-          }
-        })}
-
->>>>>>> e14f6964
         {/* Docking button only for larger screens that can support it*/}
         <EuiShowFor sizes={['l', 'xl']}>
           <EuiCollapsibleNavGroup>
