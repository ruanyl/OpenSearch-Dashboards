/*
 * SPDX-License-Identifier: Apache-2.0
 *
 * The OpenSearch Contributors require contributions made to
 * this file be licensed under the Apache-2.0 license or a
 * compatible open source license.
 *
 * Any modifications Copyright OpenSearch Contributors. See
 * GitHub history for details.
 */

/*
 * Licensed to Elasticsearch B.V. under one or more contributor
 * license agreements. See the NOTICE file distributed with
 * this work for additional information regarding copyright
 * ownership. Elasticsearch B.V. licenses this file to you under
 * the Apache License, Version 2.0 (the "License"); you may
 * not use this file except in compliance with the License.
 * You may obtain a copy of the License at
 *
 *    http://www.apache.org/licenses/LICENSE-2.0
 *
 * Unless required by applicable law or agreed to in writing,
 * software distributed under the License is distributed on an
 * "AS IS" BASIS, WITHOUT WARRANTIES OR CONDITIONS OF ANY
 * KIND, either express or implied.  See the License for the
 * specific language governing permissions and limitations
 * under the License.
 */

/**
 * The OpenSearch Dashboards Core APIs for client-side plugins.
 *
 * A plugin's `public/index` file must contain a named import, `plugin`, that
 * implements {@link PluginInitializer} which returns an object that implements
 * {@link Plugin}.
 *
 * The plugin integrates with the core system via lifecycle events: `setup`,
 * `start`, and `stop`. In each lifecycle method, the plugin will receive the
 * corresponding core services available (either {@link CoreSetup} or
 * {@link CoreStart}) and any interfaces returned by dependency plugins'
 * lifecycle method. Anything returned by the plugin's lifecycle method will be
 * exposed to downstream dependencies when their corresponding lifecycle methods
 * are invoked.
 *
 * @packageDocumentation
 */

import './index.scss';

import {
  ChromeBadge,
  ChromeBreadcrumb,
  ChromeHelpExtension,
  ChromeHelpExtensionMenuLink,
  ChromeHelpExtensionMenuCustomLink,
  ChromeHelpExtensionMenuDiscussLink,
  ChromeHelpExtensionMenuDocumentationLink,
  ChromeHelpExtensionMenuGitHubLink,
  ChromeNavControl,
  ChromeNavControls,
  ChromeNavLink,
  ChromeNavLinks,
  ChromeNavLinkUpdateableFields,
  ChromeDocTitle,
  ChromeSetup,
  ChromeStart,
  ChromeSetup,
  ChromeRecentlyAccessed,
  ChromeRecentlyAccessedHistoryItem,
  NavType,
} from './chrome';
import { FatalErrorsSetup, FatalErrorsStart, FatalErrorInfo } from './fatal_errors';
import { HttpSetup, HttpStart } from './http';
import { I18nStart } from './i18n';
import { NotificationsSetup, NotificationsStart } from './notifications';
import { OverlayStart } from './overlays';
import { Plugin, PluginInitializer, PluginInitializerContext, PluginOpaqueId } from './plugins';
import { UiSettingsState, IUiSettingsClient } from './ui_settings';
import { ApplicationSetup, Capabilities, ApplicationStart } from './application';
import { DocLinksStart } from './doc_links';
import { SavedObjectsStart } from './saved_objects';
import {
  IContextContainer,
  IContextProvider,
  ContextSetup,
  HandlerFunction,
  HandlerContextType,
  HandlerParameters,
} from './context';
import { Branding } from '../types';
import { WorkspacesStart, WorkspacesSetup } from './workspace';

export type { Logos } from '../common';
export { PackageInfo, EnvironmentMode } from '../server/types';
/** @interal */
export { CoreContext, CoreSystem } from './core_system';
export { DEFAULT_APP_CATEGORIES } from '../utils';
export {
  AppCategory,
  UiSettingsParams,
  UserProvidedValues,
  UiSettingsType,
  ImageValidation,
  StringValidation,
  StringValidationRegex,
  StringValidationRegexString,
<<<<<<< HEAD
  WorkspaceObject,
=======
  WorkspaceAttribute,
>>>>>>> eff7cb55
} from '../types';

export {
  ApplicationSetup,
  ApplicationStart,
  App,
  PublicAppInfo,
  AppMount,
  AppMountDeprecated,
  AppUnmount,
  AppMountContext,
  AppMountParameters,
  AppLeaveHandler,
  AppLeaveActionType,
  AppLeaveAction,
  AppLeaveDefaultAction,
  AppLeaveConfirmAction,
  AppStatus,
  AppNavLinkStatus,
  AppUpdatableFields,
  AppUpdater,
  ScopedHistory,
  NavigateToAppOptions,
} from './application';

export {
  SavedObjectsBatchResponse,
  SavedObjectsBulkCreateObject,
  SavedObjectsBulkCreateOptions,
  SavedObjectsBulkUpdateObject,
  SavedObjectsBulkUpdateOptions,
  SavedObjectsCreateOptions,
  SavedObjectsFindResponsePublic,
  SavedObjectsUpdateOptions,
  SavedObject,
  SavedObjectAttribute,
  SavedObjectAttributes,
  SavedObjectAttributeSingle,
  SavedObjectError,
  SavedObjectReference,
  SavedObjectsBaseOptions,
  SavedObjectsFindOptions,
  SavedObjectsMigrationVersion,
  SavedObjectsClientContract,
  SavedObjectsClient,
  SimpleSavedObject,
  SavedObjectsImportResponse,
  SavedObjectsImportSuccess,
  SavedObjectsImportConflictError,
  SavedObjectsImportAmbiguousConflictError,
  SavedObjectsImportUnsupportedTypeError,
  SavedObjectsImportMissingReferencesError,
  SavedObjectsImportUnknownError,
  SavedObjectsImportError,
  SavedObjectsImportRetry,
  SavedObjectsNamespaceType,
} from './saved_objects';

export {
  HttpHeadersInit,
  HttpRequestInit,
  HttpFetchError,
  HttpFetchOptions,
  HttpFetchOptionsWithPath,
  HttpFetchQuery,
  HttpInterceptorResponseError,
  HttpInterceptorRequestError,
  HttpInterceptor,
  HttpResponse,
  HttpHandler,
  IBasePath,
  IAnonymousPaths,
  IHttpInterceptController,
  IHttpFetchError,
  IHttpResponseInterceptorOverrides,
} from './http';

export { OverlayStart, OverlayBannersStart, OverlayRef } from './overlays';

export {
  Toast,
  ToastInput,
  IToasts,
  ToastsApi,
  ToastInputFields,
  ToastsSetup,
  ToastsStart,
  ToastOptions,
  ErrorToastOptions,
} from './notifications';

export { MountPoint, UnmountCallback, PublicUiSettingsParams, ChromeBrand } from './types';

export { URL_MAX_LENGTH } from './core_app';

/**
 * Core services exposed to the `Plugin` setup lifecycle
 *
 * @typeParam TPluginsStart - the type of the consuming plugin's start dependencies. Should be the same
 *                            as the consuming {@link Plugin}'s `TPluginsStart` type. Used by `getStartServices`.
 * @typeParam TStart - the type of the consuming plugin's start contract. Should be the same as the
 *                     consuming {@link Plugin}'s `TStart` type. Used by `getStartServices`.
 *
 * @public
 *
 * @internalRemarks We document the properties with \@link tags to improve
 * navigation in the generated docs until there's a fix for
 * https://github.com/Microsoft/web-build-tools/issues/1237
 */
export interface CoreSetup<TPluginsStart extends object = object, TStart = unknown> {
  /** {@link ApplicationSetup} */
  application: ApplicationSetup;
  /**
   * {@link ContextSetup}
   * @deprecated
   */
  context: ContextSetup;
<<<<<<< HEAD
=======
  /** {@link ChromeSetup} */
>>>>>>> eff7cb55
  chrome: ChromeSetup;
  /** {@link FatalErrorsSetup} */
  fatalErrors: FatalErrorsSetup;
  /** {@link HttpSetup} */
  http: HttpSetup;
  /** {@link NotificationsSetup} */
  notifications: NotificationsSetup;
  /** {@link IUiSettingsClient} */
  uiSettings: IUiSettingsClient;
  /**
   * exposed temporarily until https://github.com/elastic/kibana/issues/41990 done
   * use *only* to retrieve config values. There is no way to set injected values
   * in the new platform.
   * @deprecated
   * */
  injectedMetadata: {
    getInjectedVar: (name: string, defaultValue?: any) => unknown;
    getBranding: () => Branding;
  };
  /** {@link StartServicesAccessor} */
  getStartServices: StartServicesAccessor<TPluginsStart, TStart>;
  /** {@link WorkspacesSetup} */
  workspaces: WorkspacesSetup;
}

/**
 * Allows plugins to get access to APIs available in start inside async
 * handlers, such as {@link App.mount}. Promise will not resolve until Core
 * and plugin dependencies have completed `start`.
 *
 * @public
 */
export type StartServicesAccessor<
  TPluginsStart extends object = object,
  TStart = unknown
> = () => Promise<[CoreStart, TPluginsStart, TStart]>;

/**
 * Core services exposed to the `Plugin` start lifecycle
 *
 * @public
 *
 * @internalRemarks We document the properties with \@link tags to improve
 * navigation in the generated docs until there's a fix for
 * https://github.com/Microsoft/web-build-tools/issues/1237
 */
export interface CoreStart {
  /** {@link ApplicationStart} */
  application: ApplicationStart;
  /** {@link ChromeStart} */
  chrome: ChromeStart;
  /** {@link DocLinksStart} */
  docLinks: DocLinksStart;
  /** {@link HttpStart} */
  http: HttpStart;
  /** {@link SavedObjectsStart} */
  savedObjects: SavedObjectsStart;
  /** {@link I18nStart} */
  i18n: I18nStart;
  /** {@link NotificationsStart} */
  notifications: NotificationsStart;
  /** {@link OverlayStart} */
  overlays: OverlayStart;
  /** {@link IUiSettingsClient} */
  uiSettings: IUiSettingsClient;
  /** {@link FatalErrorsStart} */
  fatalErrors: FatalErrorsStart;
  /**
   * exposed temporarily until https://github.com/elastic/kibana/issues/41990 done
   * use *only* to retrieve config values. There is no way to set injected values
   * in the new platform.
   * @deprecated
   * */
  injectedMetadata: {
    getInjectedVar: (name: string, defaultValue?: any) => unknown;
    getBranding: () => Branding;
  };
  /** {@link WorkspacesStart} */
  workspaces: WorkspacesStart;
}

export {
  Capabilities,
  ChromeBadge,
  ChromeBreadcrumb,
  ChromeHelpExtension,
  ChromeHelpExtensionMenuLink,
  ChromeHelpExtensionMenuCustomLink,
  ChromeHelpExtensionMenuDiscussLink,
  ChromeHelpExtensionMenuDocumentationLink,
  ChromeHelpExtensionMenuGitHubLink,
  ChromeNavControl,
  ChromeNavControls,
  ChromeNavLink,
  ChromeNavLinks,
  ChromeNavLinkUpdateableFields,
  ChromeDocTitle,
  ChromeRecentlyAccessed,
  ChromeRecentlyAccessedHistoryItem,
  ChromeStart,
  IContextContainer,
  HandlerFunction,
  HandlerContextType,
  HandlerParameters,
  IContextProvider,
  ContextSetup,
  DocLinksStart,
  FatalErrorInfo,
  FatalErrorsSetup,
  FatalErrorsStart,
  HttpSetup,
  HttpStart,
  I18nStart,
  NotificationsSetup,
  NotificationsStart,
  Plugin,
  PluginInitializer,
  PluginInitializerContext,
  SavedObjectsStart,
  PluginOpaqueId,
  IUiSettingsClient,
  UiSettingsState,
  NavType,
  Branding,
};

export { __osdBootstrap__ } from './osd_bootstrap';

<<<<<<< HEAD
export { WorkspacesStart, WorkspacesSetup, WorkspacesService } from './workspace';

export {
  WorkspacePermissionMode,
  PUBLIC_WORKSPACE_ID,
  MANAGEMENT_WORKSPACE_ID,
  WORKSPACE_TYPE,
  cleanWorkspaceId,
} from '../utils';
=======
export { WorkspacesStart, WorkspacesSetup } from './workspace';
>>>>>>> eff7cb55
<|MERGE_RESOLUTION|>--- conflicted
+++ resolved
@@ -65,7 +65,6 @@
   ChromeDocTitle,
   ChromeSetup,
   ChromeStart,
-  ChromeSetup,
   ChromeRecentlyAccessed,
   ChromeRecentlyAccessedHistoryItem,
   NavType,
@@ -105,11 +104,8 @@
   StringValidation,
   StringValidationRegex,
   StringValidationRegexString,
-<<<<<<< HEAD
   WorkspaceObject,
-=======
   WorkspaceAttribute,
->>>>>>> eff7cb55
 } from '../types';
 
 export {
@@ -227,10 +223,7 @@
    * @deprecated
    */
   context: ContextSetup;
-<<<<<<< HEAD
-=======
   /** {@link ChromeSetup} */
->>>>>>> eff7cb55
   chrome: ChromeSetup;
   /** {@link FatalErrorsSetup} */
   fatalErrors: FatalErrorsSetup;
@@ -359,7 +352,6 @@
 
 export { __osdBootstrap__ } from './osd_bootstrap';
 
-<<<<<<< HEAD
 export { WorkspacesStart, WorkspacesSetup, WorkspacesService } from './workspace';
 
 export {
@@ -368,7 +360,4 @@
   MANAGEMENT_WORKSPACE_ID,
   WORKSPACE_TYPE,
   cleanWorkspaceId,
-} from '../utils';
-=======
-export { WorkspacesStart, WorkspacesSetup } from './workspace';
->>>>>>> eff7cb55
+} from '../utils';