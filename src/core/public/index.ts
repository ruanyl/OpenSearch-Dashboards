--- conflicted
+++ resolved
@@ -357,10 +357,4 @@
   PUBLIC_WORKSPACE_ID,
   MANAGEMENT_WORKSPACE_ID,
   WORKSPACE_TYPE,
-<<<<<<< HEAD
-} from '../utils';
-
-export { getWorkspaceIdFromUrl, formatUrlWithWorkspaceId } from './utils';
-=======
-} from '../utils';
->>>>>>> adc60295
+} from '../utils';