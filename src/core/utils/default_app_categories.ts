--- conflicted
+++ resolved
@@ -34,11 +34,7 @@
 /** @internal */
 export const DEFAULT_APP_CATEGORIES: Record<string, AppCategory> = Object.freeze({
   opensearchDashboards: {
-<<<<<<< HEAD
-    id: 'library',
-=======
     id: 'opensearchDashboards',
->>>>>>> 05fd6f62
     label: i18n.translate('core.ui.libraryNavList.label', {
       defaultMessage: 'Library',
     }),
