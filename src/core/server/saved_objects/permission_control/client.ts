--- conflicted
+++ resolved
@@ -8,12 +8,8 @@
 import { SavedObjectsServiceStart } from '../saved_objects_service';
 import { SavedObjectsBulkGetObject } from '../service';
 import { ACL, Principals, TransformedPermission, PrincipalType } from './acl';
-<<<<<<< HEAD
-import { WORKSPACE_TYPE } from '../constants';
 import { Logger } from '../../logging';
-=======
 import { WORKSPACE_TYPE } from '../../../utils';
->>>>>>> c6037d58
 
 export type SavedObjectsPermissionControlContract = Pick<
   SavedObjectsPermissionControl,
