--- conflicted
+++ resolved
@@ -8,11 +8,7 @@
 import { SavedObjectsServiceStart } from '../saved_objects_service';
 import { SavedObjectsBulkGetObject, SavedObjectsRepository, SavedObjectsUtils } from '../service';
 import { ACL, Principals, TransformedPermission, PrincipalType } from './acl';
-<<<<<<< HEAD
 import { Logger } from '../../logging';
-import { WORKSPACE_TYPE } from '../../../utils';
-=======
->>>>>>> 0bd03dfe
 
 export type SavedObjectsPermissionControlContract = Pick<
   SavedObjectsPermissionControl,
