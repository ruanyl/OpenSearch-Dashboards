/*
 * SPDX-License-Identifier: Apache-2.0
 *
 * The OpenSearch Contributors require contributions made to
 * this file be licensed under the Apache-2.0 license or a
 * compatible open source license.
 *
 * Any modifications Copyright OpenSearch Contributors. See
 * GitHub history for details.
 */

/*
 * Licensed to Elasticsearch B.V. under one or more contributor
 * license agreements. See the NOTICE file distributed with
 * this work for additional information regarding copyright
 * ownership. Elasticsearch B.V. licenses this file to you under
 * the Apache License, Version 2.0 (the "License"); you may
 * not use this file except in compliance with the License.
 * You may obtain a copy of the License at
 *
 *    http://www.apache.org/licenses/LICENSE-2.0
 *
 * Unless required by applicable law or agreed to in writing,
 * software distributed under the License is distributed on an
 * "AS IS" BASIS, WITHOUT WARRANTIES OR CONDITIONS OF ANY
 * KIND, either express or implied.  See the License for the
 * specific language governing permissions and limitations
 * under the License.
 */

import { Subject, Observable } from 'rxjs';
import { first, filter, take, switchMap } from 'rxjs/operators';
import { CoreService } from '../../types';
import {
  SavedObjectsClient,
  SavedObjectsClientProvider,
  SavedObjectsClientProviderOptions,
} from './';
import { OpenSearchDashboardsMigrator, IOpenSearchDashboardsMigrator } from './migrations';
import { CoreContext } from '../core_context';
import {
  OpenSearchClient,
  IClusterClient,
  InternalOpenSearchServiceSetup,
  InternalOpenSearchServiceStart,
} from '../opensearch';
import { OpenSearchDashboardsConfigType } from '../opensearch_dashboards_config';
import {
  SavedObjectsConfigType,
  SavedObjectsMigrationConfigType,
  SavedObjectConfig,
} from './saved_objects_config';
import { OpenSearchDashboardsRequest, InternalHttpServiceSetup } from '../http';
import { SavedObjectsClientContract, SavedObjectsType, SavedObjectStatusMeta } from './types';
import { ISavedObjectsRepository, SavedObjectsRepository } from './service/lib/repository';
import {
  SavedObjectsClientFactoryProvider,
  SavedObjectsClientWrapperFactory,
  SavedObjectRepositoryFactoryProvider,
} from './service/lib/scoped_client_provider';
import { Logger } from '../logging';
import { SavedObjectTypeRegistry, ISavedObjectTypeRegistry } from './saved_objects_type_registry';
import { SavedObjectsSerializer } from './serialization';
import { registerRoutes } from './routes';
import { ServiceStatus } from '../status';
import { calculateStatus$ } from './status';
import { createMigrationOpenSearchClient } from './migrations/core/';
import {
  SavedObjectsPermissionControl,
  SavedObjectsPermissionControlContract,
} from './permission_control/client';
import { registerPermissionCheckRoutes } from './permission_control/routes';
/**
 * Saved Objects is OpenSearchDashboards's data persistence mechanism allowing plugins to
 * use OpenSearch for storing and querying state. The SavedObjectsServiceSetup API exposes methods
 * for registering Saved Object types, creating and registering Saved Object client wrappers and factories.
 *
 * @remarks
 * When plugins access the Saved Objects client, a new client is created using
 * the factory provided to `setClientFactory` and wrapped by all wrappers
 * registered through `addClientWrapper`.
 *
 * @example
 * ```ts
 * import { SavedObjectsClient, CoreSetup } from 'src/core/server';
 *
 * export class Plugin() {
 *   setup: (core: CoreSetup) => {
 *     core.savedObjects.setClientFactory(({ request: OpenSearchDashboardsRequest }) => {
 *       return new SavedObjectsClient(core.savedObjects.scopedRepository(request));
 *     })
 *   }
 * }
 * ```
 *
 * @example
 * ```ts
 * import { SavedObjectsClient, CoreSetup } from 'src/core/server';
 * import { mySoType } from './saved_objects'
 *
 * export class Plugin() {
 *   setup: (core: CoreSetup) => {
 *     core.savedObjects.registerType(mySoType);
 *   }
 * }
 * ```
 *
 * @public
 */
export interface SavedObjectsServiceSetup {
  /**
   * Set the default {@link SavedObjectsClientFactoryProvider | factory provider} for creating Saved Objects clients.
   * Only one provider can be set, subsequent calls to this method will fail.
   */
  setClientFactoryProvider: (clientFactoryProvider: SavedObjectsClientFactoryProvider) => void;

  /**
   * Add a {@link SavedObjectsClientWrapperFactory | client wrapper factory} with the given priority.
   */
  addClientWrapper: (
    priority: number,
    id: string,
    factory: SavedObjectsClientWrapperFactory
  ) => void;

  /**
   * Register a {@link SavedObjectsType | savedObjects type} definition.
   *
   * See the {@link SavedObjectsTypeMappingDefinition | mappings format} and
   * {@link SavedObjectMigrationMap | migration format} for more details about these.
   *
   * @example
   * ```ts
   * // src/plugins/my_plugin/server/saved_objects/my_type.ts
   * import { SavedObjectsType } from 'src/core/server';
   * import * as migrations from './migrations';
   *
   * export const myType: SavedObjectsType = {
   *   name: 'MyType',
   *   hidden: false,
   *   namespaceType: 'multiple',
   *   mappings: {
   *     properties: {
   *       textField: {
   *         type: 'text',
   *       },
   *       boolField: {
   *         type: 'boolean',
   *       },
   *     },
   *   },
   *   migrations: {
   *     '2.0.0': migrations.migrateToV2,
   *     '2.1.0': migrations.migrateToV2_1
   *   },
   * };
   *
   * // src/plugins/my_plugin/server/plugin.ts
   * import { SavedObjectsClient, CoreSetup } from 'src/core/server';
   * import { myType } from './saved_objects';
   *
   * export class Plugin() {
   *   setup: (core: CoreSetup) => {
   *     core.savedObjects.registerType(myType);
   *   }
   * }
   * ```
   */
  registerType: (type: SavedObjectsType) => void;

  /**
   * Returns the maximum number of objects allowed for import or export operations.
   */
  getImportExportObjectLimit: () => number;

  /**
   * Set the default {@link SavedObjectRepositoryFactoryProvider | factory provider} for creating Saved Objects repository.
   * Only one repository can be set, subsequent calls to this method will fail.
   */
  setRepositoryFactoryProvider: (
    respositoryFactoryProvider: SavedObjectRepositoryFactoryProvider
  ) => void;

  permissionControl: SavedObjectsPermissionControlContract;
}

/**
 * @internal
 */
export interface InternalSavedObjectsServiceSetup extends SavedObjectsServiceSetup {
  status$: Observable<ServiceStatus<SavedObjectStatusMeta>>;
}

/**
 * Saved Objects is OpenSearchDashboards's data persisentence mechanism allowing plugins to
 * use OpenSearch for storing and querying state. The
 * SavedObjectsServiceStart API provides a scoped Saved Objects client for
 * interacting with Saved Objects.
 *
 * @public
 */
export interface SavedObjectsServiceStart {
  /**
   * Creates a {@link SavedObjectsClientContract | Saved Objects client} that
   * uses the credentials from the passed in request to authenticate with
   * OpenSearch. If other plugins have registered Saved Objects client
   * wrappers, these will be applied to extend the functionality of the client.
   *
   * A client that is already scoped to the incoming request is also exposed
   * from the route handler context see {@link RequestHandlerContext}.
   */
  getScopedClient: (
    req: OpenSearchDashboardsRequest,
    options?: SavedObjectsClientProviderOptions
  ) => SavedObjectsClientContract;
  /**
   * Creates a {@link ISavedObjectsRepository | Saved Objects repository} that
   * uses the credentials from the passed in request to authenticate with
   * OpenSearch.
   *
   * @param req - The request to create the scoped repository from.
   * @param includedHiddenTypes - A list of additional hidden types the repository should have access to.
   *
   * @remarks
   * Prefer using `getScopedClient`. This should only be used when using methods
   * not exposed on {@link SavedObjectsClientContract}
   */
  createScopedRepository: (
    req: OpenSearchDashboardsRequest,
    includedHiddenTypes?: string[]
  ) => ISavedObjectsRepository;
  /**
   * Creates a {@link ISavedObjectsRepository | Saved Objects repository} that
   * uses the internal OpenSearch Dashboards user for authenticating with OpenSearch.
   *
   * @param includedHiddenTypes - A list of additional hidden types the repository should have access to.
   */
  createInternalRepository: (includedHiddenTypes?: string[]) => ISavedObjectsRepository;
  /**
   * Creates a {@link SavedObjectsSerializer | serializer} that is aware of all registered types.
   */
  createSerializer: () => SavedObjectsSerializer;
  /**
   * Returns the {@link ISavedObjectTypeRegistry | registry} containing all registered
   * {@link SavedObjectsType | saved object types}
   */
  getTypeRegistry: () => ISavedObjectTypeRegistry;
}

export type InternalSavedObjectsServiceStart = SavedObjectsServiceStart;

/**
 * Factory provided when invoking a {@link SavedObjectsClientFactoryProvider | client factory provider}
 * See {@link SavedObjectsServiceSetup.setClientFactoryProvider}
 *
 * @public
 */
export interface SavedObjectsRepositoryFactory {
  /**
   * Creates a {@link ISavedObjectsRepository | Saved Objects repository} that
   * uses the credentials from the passed in request to authenticate with
   * OpenSearch.
   *
   * @param includedHiddenTypes - A list of additional hidden types the repository should have access to.
   */
  createScopedRepository: (
    req: OpenSearchDashboardsRequest,
    includedHiddenTypes?: string[]
  ) => ISavedObjectsRepository;
  /**
   * Creates a {@link ISavedObjectsRepository | Saved Objects repository} that
   * uses the internal OpenSearch Dashboards user for authenticating with OpenSearch.
   *
   * @param includedHiddenTypes - A list of additional hidden types the repository should have access to.
   */
  createInternalRepository: (includedHiddenTypes?: string[]) => ISavedObjectsRepository;
}

/** @internal */
export interface SavedObjectsSetupDeps {
  http: InternalHttpServiceSetup;
  opensearch: InternalOpenSearchServiceSetup;
}

interface WrappedClientFactoryWrapper {
  priority: number;
  id: string;
  factory: SavedObjectsClientWrapperFactory;
}

/** @internal */
export interface SavedObjectsStartDeps {
  opensearch: InternalOpenSearchServiceStart;
  pluginsInitialized?: boolean;
}

export class SavedObjectsService
  implements CoreService<InternalSavedObjectsServiceSetup, InternalSavedObjectsServiceStart> {
  private logger: Logger;

  private setupDeps?: SavedObjectsSetupDeps;
  private config?: SavedObjectConfig;
  private clientFactoryProvider?: SavedObjectsClientFactoryProvider;
  private clientFactoryWrappers: WrappedClientFactoryWrapper[] = [];

  private migrator$ = new Subject<IOpenSearchDashboardsMigrator>();
  private typeRegistry = new SavedObjectTypeRegistry();
  private started = false;

  private respositoryFactoryProvider?: SavedObjectRepositoryFactoryProvider;
  private permissionControl?: SavedObjectsPermissionControlContract;

  constructor(private readonly coreContext: CoreContext) {
    this.logger = coreContext.logger.get('savedobjects-service');
  }

  public async setup(setupDeps: SavedObjectsSetupDeps): Promise<InternalSavedObjectsServiceSetup> {
    this.logger.debug('Setting up SavedObjects service');

    this.setupDeps = setupDeps;

    const savedObjectsConfig = await this.coreContext.configService
      .atPath<SavedObjectsConfigType>('savedObjects')
      .pipe(first())
      .toPromise();
    const savedObjectsMigrationConfig = await this.coreContext.configService
      .atPath<SavedObjectsMigrationConfigType>('migrations')
      .pipe(first())
      .toPromise();
    this.config = new SavedObjectConfig(savedObjectsConfig, savedObjectsMigrationConfig);

    registerRoutes({
      http: setupDeps.http,
      logger: this.logger,
      config: this.config,
      migratorPromise: this.migrator$.pipe(first()).toPromise(),
    });

    this.permissionControl = new SavedObjectsPermissionControl();

    registerPermissionCheckRoutes({
      http: setupDeps.http,
      permissionControl: this.permissionControl,
    });

    return {
      status$: calculateStatus$(
        this.migrator$.pipe(switchMap((migrator) => migrator.getStatus$())),
        setupDeps.opensearch.status$
      ),
      setClientFactoryProvider: (provider) => {
        if (this.started) {
          throw new Error('cannot call `setClientFactoryProvider` after service startup.');
        }
        if (this.clientFactoryProvider) {
          throw new Error('custom client factory is already set, and can only be set once');
        }
        this.clientFactoryProvider = provider;
      },
      addClientWrapper: (priority, id, factory) => {
        if (this.started) {
          throw new Error('cannot call `addClientWrapper` after service startup.');
        }
        this.clientFactoryWrappers.push({
          priority,
          id,
          factory,
        });
      },
      registerType: (type) => {
        if (this.started) {
          throw new Error('cannot call `registerType` after service startup.');
        }
        this.typeRegistry.registerType(type);
      },
      getImportExportObjectLimit: () => this.config!.maxImportExportSize,
      setRepositoryFactoryProvider: (repositoryProvider) => {
        if (this.started) {
          throw new Error('cannot call `setRepositoryFactoryProvider` after service startup.');
        }
        if (this.respositoryFactoryProvider) {
          throw new Error('custom repository factory is already set, and can only be set once');
        }
        this.respositoryFactoryProvider = repositoryProvider;
      },
      permissionControl: this.permissionControl,
    };
  }

  public async start(
    { opensearch, pluginsInitialized = true }: SavedObjectsStartDeps,
    migrationsRetryDelay?: number
  ): Promise<InternalSavedObjectsServiceStart> {
    if (!this.setupDeps || !this.config) {
      throw new Error('#setup() needs to be run first');
    }

    this.logger.debug('Starting SavedObjects service');

    const opensearchDashboardsConfig = await this.coreContext.configService
      .atPath<OpenSearchDashboardsConfigType>('opensearchDashboards')
      .pipe(first())
      .toPromise();
    const client = opensearch.client;

    const migrator = this.createMigrator(
      opensearchDashboardsConfig,
      this.config.migration,
      opensearch.client,
      migrationsRetryDelay
    );

    this.migrator$.next(migrator);

    /**
     * Note: We want to ensure that migrations have completed before
     * continuing with further Core start steps that might use SavedObjects
     * such as running the legacy server, legacy plugins and allowing incoming
     * HTTP requests.
     *
     * However, our build system optimize step and some tests depend on the
     * HTTP server running without an OpenSearch server being available.
     * So, when the `migrations.skip` is true, we skip migrations altogether.
     *
     * We also cannot safely run migrations if plugins are not initialized since
     * not plugin migrations won't be registered.
     */
    const skipMigrations = this.config.migration.skip || !pluginsInitialized;

    if (skipMigrations) {
      this.logger.warn(
        'Skipping Saved Object migrations on startup. Note: Individual documents will still be migrated when read or written.'
      );
    } else {
      this.logger.info(
        'Waiting until all OpenSearch nodes are compatible with OpenSearch Dashboards before starting saved objects migrations...'
      );

      // TODO: Move to Status Service https://github.com/elastic/kibana/issues/41983
      this.setupDeps!.opensearch.opensearchNodesCompatibility$.subscribe(
        ({ isCompatible, message }) => {
          if (!isCompatible && message) {
            this.logger.error(message);
          }
        }
      );

      await this.setupDeps!.opensearch.opensearchNodesCompatibility$.pipe(
        filter((nodes) => nodes.isCompatible),
        take(1)
      ).toPromise();

      this.logger.info('Starting saved objects migrations');
      await migrator.runMigrations();
    }

    const createRepository = (
      opensearchClient: OpenSearchClient,
      includedHiddenTypes: string[] = []
    ) => {
      if (this.respositoryFactoryProvider) {
        return this.respositoryFactoryProvider({
          migrator,
          typeRegistry: this.typeRegistry,
          includedHiddenTypes,
        });
      } else {
        return SavedObjectsRepository.createRepository(
          migrator,
          this.typeRegistry,
          opensearchDashboardsConfig.index,
          opensearchClient,
          includedHiddenTypes
        );
      }
    };

    const repositoryFactory: SavedObjectsRepositoryFactory = {
      createInternalRepository: (includedHiddenTypes?: string[]) =>
        createRepository(client.asInternalUser, includedHiddenTypes),
      createScopedRepository: (req: OpenSearchDashboardsRequest, includedHiddenTypes?: string[]) =>
        createRepository(client.asScoped(req).asCurrentUser, includedHiddenTypes),
    };

    const clientProvider = new SavedObjectsClientProvider({
      defaultClientFactory({ request, includedHiddenTypes }) {
        const repository = repositoryFactory.createScopedRepository(request, includedHiddenTypes);
        return new SavedObjectsClient(repository);
      },
      typeRegistry: this.typeRegistry,
    });
    if (this.clientFactoryProvider) {
      const clientFactory = this.clientFactoryProvider(repositoryFactory);
      clientProvider.setClientFactory(clientFactory);
    }
    this.clientFactoryWrappers.forEach(({ id, factory, priority }) => {
      clientProvider.addClientWrapperFactory(priority, id, factory);
    });

    this.started = true;

    const getScopedClient = clientProvider.getClient.bind(clientProvider);
<<<<<<< HEAD
    this.permissionControl?.setup(getScopedClient);
=======
    this.permissionControl?.setup(repositoryFactory.createInternalRepository);
>>>>>>> e14f6964

    return {
      getScopedClient,
      createScopedRepository: repositoryFactory.createScopedRepository,
      createInternalRepository: repositoryFactory.createInternalRepository,
      createSerializer: () => new SavedObjectsSerializer(this.typeRegistry),
      getTypeRegistry: () => this.typeRegistry,
    };
  }

  public async stop() {}

  private createMigrator(
    opensearchDashboardsConfig: OpenSearchDashboardsConfigType,
    savedObjectsConfig: SavedObjectsMigrationConfigType,
    client: IClusterClient,
    migrationsRetryDelay?: number
  ): IOpenSearchDashboardsMigrator {
    return new OpenSearchDashboardsMigrator({
      typeRegistry: this.typeRegistry,
      logger: this.logger,
      opensearchDashboardsVersion: this.coreContext.env.packageInfo.version,
      savedObjectsConfig,
      opensearchDashboardsConfig,
      client: createMigrationOpenSearchClient(
        client.asInternalUser,
        this.logger,
        migrationsRetryDelay
      ),
    });
  }
}<|MERGE_RESOLUTION|>--- conflicted
+++ resolved
@@ -500,11 +500,7 @@
     this.started = true;
 
     const getScopedClient = clientProvider.getClient.bind(clientProvider);
-<<<<<<< HEAD
-    this.permissionControl?.setup(getScopedClient);
-=======
     this.permissionControl?.setup(repositoryFactory.createInternalRepository);
->>>>>>> e14f6964
 
     return {
       getScopedClient,
