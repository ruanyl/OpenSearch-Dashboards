--- conflicted
+++ resolved
@@ -46,11 +46,7 @@
   overwrite?: boolean;
   dataSourceId?: string;
   dataSourceTitle?: string;
-<<<<<<< HEAD
-  workspaces?: SavedObject['workspaces'];
-=======
   workspaces?: SavedObjectsBaseOptions['workspaces'];
->>>>>>> e2a8ae29
 }
 interface CreateSavedObjectsResult<T> {
   createdObjects: Array<CreatedObject<T>>;
