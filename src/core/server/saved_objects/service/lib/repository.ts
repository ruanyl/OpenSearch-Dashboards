/*
 * SPDX-License-Identifier: Apache-2.0
 *
 * The OpenSearch Contributors require contributions made to
 * this file be licensed under the Apache-2.0 license or a
 * compatible open source license.
 *
 * Any modifications Copyright OpenSearch Contributors. See
 * GitHub history for details.
 */

/*
 * Licensed to Elasticsearch B.V. under one or more contributor
 * license agreements. See the NOTICE file distributed with
 * this work for additional information regarding copyright
 * ownership. Elasticsearch B.V. licenses this file to you under
 * the Apache License, Version 2.0 (the "License"); you may
 * not use this file except in compliance with the License.
 * You may obtain a copy of the License at
 *
 *    http://www.apache.org/licenses/LICENSE-2.0
 *
 * Unless required by applicable law or agreed to in writing,
 * software distributed under the License is distributed on an
 * "AS IS" BASIS, WITHOUT WARRANTIES OR CONDITIONS OF ANY
 * KIND, either express or implied.  See the License for the
 * specific language governing permissions and limitations
 * under the License.
 */

import { omit, intersection } from 'lodash';
import type { opensearchtypes } from '@opensearch-project/opensearch';
import uuid from 'uuid';
import type { ISavedObjectTypeRegistry } from '../../saved_objects_type_registry';
import { SavedObjectTypeRegistry } from '../../saved_objects_type_registry';
import { DeleteDocumentResponse, OpenSearchClient } from '../../../opensearch/';
import { getRootPropertiesObjects, IndexMapping } from '../../mappings';
import {
  createRepositoryOpenSearchClient,
  RepositoryOpenSearchClient,
} from './repository_opensearch_client';
import { getSearchDsl } from './search_dsl';
import { includedFields } from './included_fields';
import { DecoratedError, SavedObjectsErrorHelpers } from './errors';
import { decodeRequestVersion, encodeHitVersion, encodeVersion } from '../../version';
import { IOpenSearchDashboardsMigrator } from '../../migrations';
import {
  SavedObjectSanitizedDoc,
  SavedObjectsRawDoc,
  SavedObjectsRawDocSource,
  SavedObjectsSerializer,
} from '../../serialization';
import {
  SavedObjectsAddToNamespacesOptions,
  SavedObjectsAddToNamespacesResponse,
  SavedObjectsAddToWorkspacesOptions,
  SavedObjectsAddToWorkspacesResponse,
  SavedObjectsBulkCreateObject,
  SavedObjectsBulkGetObject,
  SavedObjectsBulkResponse,
  SavedObjectsBulkUpdateObject,
  SavedObjectsBulkUpdateOptions,
  SavedObjectsBulkUpdateResponse,
  SavedObjectsCheckConflictsObject,
  SavedObjectsCheckConflictsResponse,
  SavedObjectsCreateOptions,
  SavedObjectsDeleteFromNamespacesOptions,
  SavedObjectsDeleteFromNamespacesResponse,
  SavedObjectsDeleteOptions,
  SavedObjectsFindResponse,
  SavedObjectsFindResult,
  SavedObjectsShareObjects,
  SavedObjectsUpdateOptions,
  SavedObjectsUpdateResponse,
} from '../saved_objects_client';
import {
  MutatingOperationRefreshSetting,
  SavedObject,
  SavedObjectsBaseOptions,
  SavedObjectsFindOptions,
  SavedObjectsMigrationVersion,
} from '../../types';
import { validateConvertFilterToKueryNode } from './filter_utils';
import {
  ALL_NAMESPACES_STRING,
  FIND_DEFAULT_PAGE,
  FIND_DEFAULT_PER_PAGE,
  SavedObjectsUtils,
} from './utils';
import { GLOBAL_WORKSPACE_ID } from '../../../workspaces/constants';

// BEWARE: The SavedObjectClient depends on the implementation details of the SavedObjectsRepository
// so any breaking changes to this repository are considered breaking changes to the SavedObjectsClient.

// eslint-disable-next-line @typescript-eslint/consistent-type-definitions
type Left = { tag: 'Left'; error: Record<string, any> };
// eslint-disable-next-line @typescript-eslint/consistent-type-definitions
type Right = { tag: 'Right'; value: Record<string, any> };
type Either = Left | Right;
const isLeft = (either: Either): either is Left => either.tag === 'Left';
const isRight = (either: Either): either is Right => either.tag === 'Right';

export interface SavedObjectsRepositoryOptions {
  index: string;
  mappings: IndexMapping;
  client: OpenSearchClient;
  typeRegistry: SavedObjectTypeRegistry;
  serializer: SavedObjectsSerializer;
  migrator: IOpenSearchDashboardsMigrator;
  allowedTypes: string[];
}

/**
 * @public
 */
export interface SavedObjectsIncrementCounterOptions extends SavedObjectsBaseOptions {
  migrationVersion?: SavedObjectsMigrationVersion;
  /** The OpenSearch Refresh setting for this operation */
  refresh?: MutatingOperationRefreshSetting;
}

/**
 *
 * @public
 */
export interface SavedObjectsDeleteByNamespaceOptions
  extends Omit<SavedObjectsBaseOptions, 'workspaces'> {
  /** The OpenSearch supports only boolean flag for this operation */
  refresh?: boolean;
}

const DEFAULT_REFRESH_SETTING = 'wait_for';

/**
 * See {@link SavedObjectsRepository}
 *
 * @public
 */
export type ISavedObjectsRepository = Pick<SavedObjectsRepository, keyof SavedObjectsRepository>;

/**
 * @public
 */
export class SavedObjectsRepository {
  private _migrator: IOpenSearchDashboardsMigrator;
  private _index: string;
  private _mappings: IndexMapping;
  private _registry: SavedObjectTypeRegistry;
  private _allowedTypes: string[];
  private readonly client: RepositoryOpenSearchClient;
  private _serializer: SavedObjectsSerializer;

  /**
   * A factory function for creating SavedObjectRepository instances.
   *
   * @internalRemarks
   * Tests are located in ./repository_create_repository.test.ts
   *
   * @internal
   */
  public static createRepository(
    migrator: IOpenSearchDashboardsMigrator,
    typeRegistry: SavedObjectTypeRegistry,
    indexName: string,
    client: OpenSearchClient,
    includedHiddenTypes: string[] = [],
    injectedConstructor: any = SavedObjectsRepository
  ): ISavedObjectsRepository {
    const mappings = migrator.getActiveMappings();
    const allTypes = typeRegistry.getAllTypes().map((t) => t.name);
    const serializer = new SavedObjectsSerializer(typeRegistry);
    const visibleTypes = allTypes.filter((type) => !typeRegistry.isHidden(type));

    const missingTypeMappings = includedHiddenTypes.filter((type) => !allTypes.includes(type));
    if (missingTypeMappings.length > 0) {
      throw new Error(
        `Missing mappings for saved objects types: '${missingTypeMappings.join(', ')}'`
      );
    }

    const allowedTypes = [...new Set(visibleTypes.concat(includedHiddenTypes))];

    return new injectedConstructor({
      index: indexName,
      migrator,
      mappings,
      typeRegistry,
      serializer,
      allowedTypes,
      client,
    });
  }

  private constructor(options: SavedObjectsRepositoryOptions) {
    const {
      index,
      mappings,
      client,
      typeRegistry,
      serializer,
      migrator,
      allowedTypes = [],
    } = options;

    // It's important that we migrate documents / mark them as up-to-date
    // prior to writing them to the index. Otherwise, we'll cause unnecessary
    // index migrations to run at OpenSearch Dashboards startup, and those will probably fail
    // due to invalidly versioned documents in the index.
    //
    // The migrator performs double-duty, and validates the documents prior
    // to returning them.
    this._migrator = migrator;
    this._index = index;
    this._mappings = mappings;
    this._registry = typeRegistry;
    this.client = createRepositoryOpenSearchClient(client);
    if (allowedTypes.length === 0) {
      throw new Error('Empty or missing types for saved object repository!');
    }
    this._allowedTypes = allowedTypes;
    this._serializer = serializer;
  }

  private isPublicWorkspace(workspaces?: string[]) {
    if (!workspaces || workspaces.includes('public')) {
      return true;
    }

    return false;
  }

  /**
   * This function will compute the exclude workspaces from baseWorkspaces
   */
  private filterWorkspacesAccordingToBaseWorkspaces(
    targetWorkspaces?: string[],
    baseWorkspaces?: string[]
  ): string[] {
    return targetWorkspaces?.filter((item) => !baseWorkspaces?.includes(item)) || [];
  }

  /**
   * Persists an object
   *
   * @param {string} type
   * @param {object} attributes
   * @param {object} [options={}]
   * @property {string} [options.id] - force id on creation, not recommended
   * @property {boolean} [options.overwrite=false]
   * @property {object} [options.migrationVersion=undefined]
   * @property {string} [options.namespace]
   * @property {array} [options.references=[]] - [{ name, type, id }]
   * @returns {promise} - { id, type, version, attributes }
   */
  public async create<T = unknown>(
    type: string,
    attributes: T,
    options: SavedObjectsCreateOptions = {}
  ): Promise<SavedObject<T>> {
    const {
      id,
      migrationVersion,
      overwrite = false,
      references = [],
      refresh = DEFAULT_REFRESH_SETTING,
      originId,
      initialNamespaces,
      version,
      workspaces,
    } = options;
    const namespace = normalizeNamespace(options.namespace);

    if (initialNamespaces) {
      if (!this._registry.isMultiNamespace(type)) {
        throw SavedObjectsErrorHelpers.createBadRequestError(
          '"options.initialNamespaces" can only be used on multi-namespace types'
        );
      } else if (!initialNamespaces.length) {
        throw SavedObjectsErrorHelpers.createBadRequestError(
          '"options.initialNamespaces" must be a non-empty array of strings'
        );
      }
    }

    if (!this._allowedTypes.includes(type)) {
      throw SavedObjectsErrorHelpers.createUnsupportedTypeError(type);
    }

    const time = this._getCurrentTime();
    let savedObjectNamespace;
    let savedObjectNamespaces: string[] | undefined;

    if (this._registry.isSingleNamespace(type) && namespace) {
      savedObjectNamespace = namespace;
    } else if (this._registry.isMultiNamespace(type)) {
      if (id && overwrite) {
        // we will overwrite a multi-namespace saved object if it exists; if that happens, ensure we preserve its included namespaces
        // note: this check throws an error if the object is found but does not exist in this namespace
        const existingNamespaces = await this.preflightGetNamespaces(type, id, namespace);
        savedObjectNamespaces = initialNamespaces || existingNamespaces;
      } else {
        savedObjectNamespaces = initialNamespaces || getSavedObjectNamespaces(namespace);
      }
    }

    let savedObjectWorkspaces = workspaces;

    if (id && overwrite) {
      try {
        const currentItem = await this.get(type, id);
        if (currentItem && currentItem.workspaces) {
          // do not overwrite workspaces
          savedObjectWorkspaces = currentItem.workspaces;
        }
      } catch (e) {
        // this.get will throw an error when no items can be found
      }
    }

    const migrated = this._migrator.migrateDocument({
      id,
      type,
      ...(savedObjectNamespace && { namespace: savedObjectNamespace }),
      ...(savedObjectNamespaces && { namespaces: savedObjectNamespaces }),
      originId,
      attributes,
      migrationVersion,
      updated_at: time,
      ...(Array.isArray(references) && { references }),
      ...(Array.isArray(savedObjectWorkspaces) && { workspaces: savedObjectWorkspaces }),
    });

    const raw = this._serializer.savedObjectToRaw(migrated as SavedObjectSanitizedDoc);

    const requestParams = {
      id: raw._id,
      index: this.getIndexForType(type),
      refresh,
      body: raw._source,
      ...(overwrite && version ? decodeRequestVersion(version) : {}),
    };

    const { body } =
      id && overwrite
        ? await this.client.index(requestParams)
        : await this.client.create(requestParams);

    return this._rawToSavedObject<T>({
      ...raw,
      ...body,
    });
  }

  /**
   * Creates multiple documents at once
   *
   * @param {array} objects - [{ type, id, attributes, references, migrationVersion }]
   * @param {object} [options={}]
   * @property {boolean} [options.overwrite=false] - overwrites existing documents
   * @property {string} [options.namespace]
   * @returns {promise} -  {saved_objects: [[{ id, type, version, references, attributes, error: { message } }]}
   */
  async bulkCreate<T = unknown>(
    objects: Array<SavedObjectsBulkCreateObject<T>>,
    options: SavedObjectsCreateOptions = {}
  ): Promise<SavedObjectsBulkResponse<T>> {
    const { overwrite = false, refresh = DEFAULT_REFRESH_SETTING } = options;
    const namespace = normalizeNamespace(options.namespace);
    const time = this._getCurrentTime();

    let bulkGetRequestIndexCounter = 0;
    const expectedResults: Either[] = objects.map((object) => {
      let error: DecoratedError | undefined;
      if (!this._allowedTypes.includes(object.type)) {
        error = SavedObjectsErrorHelpers.createUnsupportedTypeError(object.type);
      } else if (object.initialNamespaces) {
        if (!this._registry.isMultiNamespace(object.type)) {
          error = SavedObjectsErrorHelpers.createBadRequestError(
            '"initialNamespaces" can only be used on multi-namespace types'
          );
        } else if (!object.initialNamespaces.length) {
          error = SavedObjectsErrorHelpers.createBadRequestError(
            '"initialNamespaces" must be a non-empty array of strings'
          );
        }
      }

      if (error) {
        return {
          tag: 'Left' as 'Left',
          error: { id: object.id, type: object.type, error: errorContent(error) },
        };
      }

      const method = object.id && overwrite ? 'index' : 'create';
      const requiresNamespacesCheck = object.id && this._registry.isMultiNamespace(object.type);
      /**
       * Only when importing an object to a target workspace should we check if the object is workspace-specific.
       */
      const requiresWorkspaceCheck = object.id;

      if (object.id == null) object.id = uuid.v1();

      let opensearchRequestIndexPayload = {};

      if (requiresNamespacesCheck || requiresWorkspaceCheck) {
        opensearchRequestIndexPayload = {
          opensearchRequestIndex: bulkGetRequestIndexCounter,
        };
        bulkGetRequestIndexCounter++;
      }

      return {
        tag: 'Right' as 'Right',
        value: {
          method,
          object,
          ...opensearchRequestIndexPayload,
        },
      };
    });

    const bulkGetDocs = expectedResults
      .filter(isRight)
      .filter(({ value }) => value.opensearchRequestIndex !== undefined)
      .map(({ value: { object: { type, id } } }) => ({
        _id: this._serializer.generateRawId(namespace, type, id),
        _index: this.getIndexForType(type),
        _source: ['type', 'namespaces', 'workspaces'],
      }));
    const bulkGetResponse = bulkGetDocs.length
      ? await this.client.mget(
          {
            body: {
              docs: bulkGetDocs,
            },
          },
          { ignore: [404] }
        )
      : undefined;

    let bulkRequestIndexCounter = 0;
    const bulkCreateParams: object[] = [];
    const expectedBulkResults: Either[] = expectedResults.map((expectedBulkGetResult) => {
      if (isLeft(expectedBulkGetResult)) {
        return expectedBulkGetResult;
      }

      let savedObjectNamespace: string | undefined;
      let savedObjectNamespaces: string[] | undefined;
      let versionProperties;
      const {
        opensearchRequestIndex,
        object: { initialNamespaces, version, ...object },
        method,
      } = expectedBulkGetResult.value;
      let savedObjectWorkspaces: string[] | undefined;
<<<<<<< HEAD
      let finalMethod = method;
      let finalObjectId = object.id;
=======
      if (expectedBulkGetResult.value.method === 'create') {
        if (options.workspaces) {
          savedObjectWorkspaces = Array.from(new Set([...(options.workspaces || [])]));
        }
      } else if (object.workspaces) {
        savedObjectWorkspaces = Array.from(
          new Set([...object.workspaces, ...(options.workspaces || [])])
        );
      }
>>>>>>> e14f6964
      if (opensearchRequestIndex !== undefined) {
        const indexFound = bulkGetResponse?.statusCode !== 404;
        const actualResult = indexFound
          ? bulkGetResponse?.body.docs[opensearchRequestIndex]
          : undefined;
        const docFound = indexFound && actualResult?.found === true;
        // @ts-expect-error MultiGetHit._source is optional
        if (docFound && !this.rawDocExistsInNamespace(actualResult!, namespace)) {
          const { id, type } = object;
          return {
            tag: 'Left' as 'Left',
            error: {
              id,
              type,
              error: {
                ...errorContent(SavedObjectsErrorHelpers.createConflictError(type, id)),
                metadata: { isNotOverwritable: true },
              },
            },
          };
        }
        savedObjectNamespaces =
          initialNamespaces ||
          // @ts-expect-error MultiGetHit._source is optional
          getSavedObjectNamespaces(namespace, docFound ? actualResult : undefined);
        // @ts-expect-error MultiGetHit._source is optional
        versionProperties = getExpectedVersionProperties(version, actualResult);
      } else {
        if (this._registry.isSingleNamespace(object.type)) {
          savedObjectNamespace = initialNamespaces ? initialNamespaces[0] : namespace;
        } else if (this._registry.isMultiNamespace(object.type)) {
          savedObjectNamespaces = initialNamespaces || getSavedObjectNamespaces(namespace);
        }
        versionProperties = getExpectedVersionProperties(version);
      }

      if (expectedBulkGetResult.value.method === 'create') {
        if (!this.isPublicWorkspace(options.workspaces)) {
          savedObjectWorkspaces = options.workspaces;
        }
      } else {
        const changeToCreate = () => {
          finalMethod = 'create';
          finalObjectId = object.id;
          savedObjectWorkspaces = this.isPublicWorkspace(options.workspaces)
            ? undefined
            : options.workspaces;
          versionProperties = {};
        };
        /**
         * When overwrite, need to check if the object is workspace-specific
         * if so, copy object to target workspace instead of refering it.
         */
        const rawId = this._serializer.generateRawId(namespace, object.type, object.id);
        const findObject =
          bulkGetResponse?.statusCode !== 404
            ? bulkGetResponse?.body.docs?.find((item) => item._id === rawId)
            : null;
        if (findObject && findObject.found) {
          const transformedObject = this._serializer.rawToSavedObject(
            findObject as SavedObjectsRawDoc
          ) as SavedObject;
          const filteredWorkspaces = this.filterWorkspacesAccordingToBaseWorkspaces(
            options.workspaces,
            transformedObject.workspaces
          );
          /**
           * We need to create a new object when the object
           * is about to import into workspaces it is not belong to
           */
          if (filteredWorkspaces.length) {
            /**
             * Create a new object but only belong to the set of (target workspaces - original workspace)
             */
            changeToCreate();
            finalObjectId = uuid.v1();
            savedObjectWorkspaces = filteredWorkspaces;
          } else {
            savedObjectWorkspaces = transformedObject.workspaces;
          }
        } else {
          savedObjectWorkspaces = this.isPublicWorkspace(options.workspaces)
            ? undefined
            : options.workspaces;
        }
      }

      const expectedResult = {
        opensearchRequestIndex: bulkRequestIndexCounter++,
        requestedId: finalObjectId,
        rawMigratedDoc: this._serializer.savedObjectToRaw(
          this._migrator.migrateDocument({
            id: finalObjectId,
            type: object.type,
            attributes: object.attributes,
            migrationVersion: object.migrationVersion,
            ...(savedObjectNamespace && { namespace: savedObjectNamespace }),
            ...(savedObjectNamespaces && { namespaces: savedObjectNamespaces }),
            updated_at: time,
            references: object.references || [],
            originId: object.originId,
            workspaces: savedObjectWorkspaces,
          }) as SavedObjectSanitizedDoc
        ),
      };

      bulkCreateParams.push(
        {
          [finalMethod]: {
            _id: expectedResult.rawMigratedDoc._id,
            _index: this.getIndexForType(object.type),
            ...(overwrite && versionProperties),
          },
        },
        expectedResult.rawMigratedDoc._source
      );

      return { tag: 'Right' as 'Right', value: expectedResult };
    });

    const bulkResponse = bulkCreateParams.length
      ? await this.client.bulk({
          refresh,
          body: bulkCreateParams,
        })
      : undefined;

    return {
      saved_objects: expectedBulkResults.map((expectedResult) => {
        if (isLeft(expectedResult)) {
          return expectedResult.error as any;
        }

        const { requestedId, rawMigratedDoc, opensearchRequestIndex } = expectedResult.value;
        const { error, ...rawResponse } = Object.values(
          bulkResponse?.body.items[opensearchRequestIndex] ?? {}
        )[0] as any;

        if (error) {
          return {
            id: requestedId,
            type: rawMigratedDoc._source.type,
            error: getBulkOperationError(error, rawMigratedDoc._source.type, requestedId),
          };
        }

        // When method == 'index' the bulkResponse doesn't include the indexed
        // _source so we return rawMigratedDoc but have to spread the latest
        // _seq_no and _primary_term values from the rawResponse.
        return this._rawToSavedObject({
          ...rawMigratedDoc,
          ...{ _seq_no: rawResponse._seq_no, _primary_term: rawResponse._primary_term },
        });
      }),
    };
  }

  /**
   * Check what conflicts will result when creating a given array of saved objects. This includes "unresolvable conflicts", which are
   * multi-namespace objects that exist in a different namespace; such conflicts cannot be resolved/overwritten.
   */
  async checkConflicts(
    objects: SavedObjectsCheckConflictsObject[] = [],
    options: SavedObjectsBaseOptions = {}
  ): Promise<SavedObjectsCheckConflictsResponse> {
    if (objects.length === 0) {
      return { errors: [] };
    }

    const namespace = normalizeNamespace(options.namespace);

    let bulkGetRequestIndexCounter = 0;
    const expectedBulkGetResults: Either[] = objects.map((object) => {
      const { type, id } = object;

      if (!this._allowedTypes.includes(type)) {
        return {
          tag: 'Left' as 'Left',
          error: {
            id,
            type,
            error: errorContent(SavedObjectsErrorHelpers.createUnsupportedTypeError(type)),
          },
        };
      }

      return {
        tag: 'Right' as 'Right',
        value: {
          type,
          id,
          opensearchRequestIndex: bulkGetRequestIndexCounter++,
        },
      };
    });

    const bulkGetDocs = expectedBulkGetResults.filter(isRight).map(({ value: { type, id } }) => ({
      _id: this._serializer.generateRawId(namespace, type, id),
      _index: this.getIndexForType(type),
      _source: ['type', 'namespaces'],
    }));
    const bulkGetResponse = bulkGetDocs.length
      ? await this.client.mget(
          {
            body: {
              docs: bulkGetDocs,
            },
          },
          { ignore: [404] }
        )
      : undefined;

    const errors: SavedObjectsCheckConflictsResponse['errors'] = [];
    expectedBulkGetResults.forEach((expectedResult) => {
      if (isLeft(expectedResult)) {
        errors.push(expectedResult.error as any);
        return;
      }

      const { type, id, opensearchRequestIndex } = expectedResult.value;
      const doc = bulkGetResponse?.body.docs[opensearchRequestIndex];
      if (doc?.found) {
        errors.push({
          id,
          type,
          error: {
            ...errorContent(SavedObjectsErrorHelpers.createConflictError(type, id)),
            // @ts-expect-error MultiGetHit._source is optional
            ...(!this.rawDocExistsInNamespace(doc!, namespace) && {
              metadata: { isNotOverwritable: true },
            }),
          },
        });
      }
    });

    return { errors };
  }

  /**
   * Deletes an object
   *
   * @param {string} type
   * @param {string} id
   * @param {object} [options={}]
   * @property {string} [options.namespace]
   * @returns {promise}
   */
  async delete(type: string, id: string, options: SavedObjectsDeleteOptions = {}): Promise<{}> {
    if (!this._allowedTypes.includes(type)) {
      throw SavedObjectsErrorHelpers.createGenericNotFoundError(type, id);
    }

    const { refresh = DEFAULT_REFRESH_SETTING, force } = options;
    const namespace = normalizeNamespace(options.namespace);

    const rawId = this._serializer.generateRawId(namespace, type, id);
    let preflightResult: SavedObjectsRawDoc | undefined;

    if (this._registry.isMultiNamespace(type)) {
      preflightResult = await this.preflightCheckIncludesNamespace(type, id, namespace);
      const existingNamespaces = getSavedObjectNamespaces(undefined, preflightResult) ?? [];
      if (
        !force &&
        (existingNamespaces.length > 1 || existingNamespaces.includes(ALL_NAMESPACES_STRING))
      ) {
        throw SavedObjectsErrorHelpers.createBadRequestError(
          'Unable to delete saved object that exists in multiple namespaces, use the `force` option to delete it anyway'
        );
      }
    }

    const { body, statusCode } = await this.client.delete<DeleteDocumentResponse>(
      {
        id: rawId,
        index: this.getIndexForType(type),
        ...getExpectedVersionProperties(undefined, preflightResult),
        refresh,
      },
      { ignore: [404] }
    );

    const deleted = body.result === 'deleted';
    if (deleted) {
      return {};
    }

    const deleteDocNotFound = body.result === 'not_found';
    const deleteIndexNotFound = body.error && body.error.type === 'index_not_found_exception';
    if (deleteDocNotFound || deleteIndexNotFound) {
      // see "404s from missing index" above
      throw SavedObjectsErrorHelpers.createGenericNotFoundError(type, id);
    }

    throw new Error(
      `Unexpected OpenSearch DELETE response: ${JSON.stringify({
        type,
        id,
        response: { body, statusCode },
      })}`
    );
  }

  /**
   * Deletes all objects from the provided namespace.
   *
   * @param {string} namespace
   * @returns {promise} - { took, timed_out, total, deleted, batches, version_conflicts, noops, retries, failures }
   */
  async deleteByNamespace(
    namespace: string,
    options: SavedObjectsDeleteByNamespaceOptions = {}
  ): Promise<any> {
    if (!namespace || typeof namespace !== 'string' || namespace === '*') {
      throw new TypeError(`namespace is required, and must be a string that is not equal to '*'`);
    }

    const allTypes = Object.keys(getRootPropertiesObjects(this._mappings));
    const typesToUpdate = allTypes.filter((type) => !this._registry.isNamespaceAgnostic(type));

    const { body } = await this.client.updateByQuery(
      {
        index: this.getIndicesForTypes(typesToUpdate),
        refresh: options.refresh,
        body: {
          script: {
            source: `
              if (!ctx._source.containsKey('namespaces')) {
                ctx.op = "delete";
              } else {
                ctx._source['namespaces'].removeAll(Collections.singleton(params['namespace']));
                if (ctx._source['namespaces'].empty) {
                  ctx.op = "delete";
                }
              }
            `,
            lang: 'painless',
            params: { namespace },
          },
          conflicts: 'proceed',
          ...getSearchDsl(this._mappings, this._registry, {
            namespaces: namespace ? [namespace] : undefined,
            type: typesToUpdate,
          }),
        },
      },
      { ignore: [404] }
    );

    return body;
  }

  /**
   * @param {object} [options={}]
   * @property {(string|Array<string>)} [options.type]
   * @property {string} [options.search]
   * @property {string} [options.defaultSearchOperator]
   * @property {Array<string>} [options.searchFields] - see OpenSearch Simple Query String
   *                                        Query field argument for more information
   * @property {integer} [options.page=1]
   * @property {integer} [options.perPage=20]
   * @property {string} [options.sortField]
   * @property {string} [options.sortOrder]
   * @property {Array<string>} [options.fields]
   * @property {string} [options.namespace]
   * @property {object} [options.hasReference] - { type, id }
   * @property {string} [options.preference]
   * @returns {promise} - { saved_objects: [{ id, type, version, attributes }], total, per_page, page }
   */
  async find<T = unknown>(options: SavedObjectsFindOptions): Promise<SavedObjectsFindResponse<T>> {
    const {
      search,
      defaultSearchOperator = 'OR',
      searchFields,
      rootSearchFields,
      hasReference,
      page = FIND_DEFAULT_PAGE,
      perPage = FIND_DEFAULT_PER_PAGE,
      sortField,
      sortOrder,
      fields,
      namespaces,
      type,
      typeToNamespacesMap,
      filter,
      preference,
      workspaces,
<<<<<<< HEAD
=======
      queryDSL,
>>>>>>> e14f6964
    } = options;

    if (!type && !typeToNamespacesMap) {
      throw SavedObjectsErrorHelpers.createBadRequestError(
        'options.type must be a string or an array of strings'
      );
    } else if (namespaces?.length === 0 && !typeToNamespacesMap) {
      throw SavedObjectsErrorHelpers.createBadRequestError(
        'options.namespaces cannot be an empty array'
      );
    } else if (type && typeToNamespacesMap) {
      throw SavedObjectsErrorHelpers.createBadRequestError(
        'options.type must be an empty string when options.typeToNamespacesMap is used'
      );
    } else if ((!namespaces || namespaces?.length) && typeToNamespacesMap) {
      throw SavedObjectsErrorHelpers.createBadRequestError(
        'options.namespaces must be an empty array when options.typeToNamespacesMap is used'
      );
    }

    const types = type
      ? Array.isArray(type)
        ? type
        : [type]
      : Array.from(typeToNamespacesMap!.keys());
    const allowedTypes = types.filter((t) => this._allowedTypes.includes(t));
    if (allowedTypes.length === 0) {
      return SavedObjectsUtils.createEmptyFindResponse<T>(options);
    }

    if (searchFields && !Array.isArray(searchFields)) {
      throw SavedObjectsErrorHelpers.createBadRequestError('options.searchFields must be an array');
    }

    if (fields && !Array.isArray(fields)) {
      throw SavedObjectsErrorHelpers.createBadRequestError('options.fields must be an array');
    }

    let kueryNode;

    try {
      if (filter) {
        kueryNode = validateConvertFilterToKueryNode(allowedTypes, filter, this._mappings);
      }
    } catch (e) {
      if (e.name === 'DQLSyntaxError') {
        throw SavedObjectsErrorHelpers.createBadRequestError('DQLSyntaxError: ' + e.message);
      } else {
        throw e;
      }
    }

    const opensearchOptions = {
      index: this.getIndicesForTypes(allowedTypes),
      size: perPage,
      from: perPage * (page - 1),
      _source: includedFields(type, fields),
      rest_total_hits_as_int: true,
      preference,
      body: {
        seq_no_primary_term: true,
        ...getSearchDsl(this._mappings, this._registry, {
          search,
          defaultSearchOperator,
          searchFields,
          rootSearchFields,
          type: allowedTypes,
          sortField,
          sortOrder,
          namespaces,
          typeToNamespacesMap,
          hasReference,
          kueryNode,
          workspaces,
<<<<<<< HEAD
=======
          queryDSL,
>>>>>>> e14f6964
        }),
      },
    };

    const { body, statusCode } = await this.client.search<SavedObjectsRawDocSource>(
      opensearchOptions,
      {
        ignore: [404],
      }
    );
    if (statusCode === 404) {
      // 404 is only possible here if the index is missing, which
      // we don't want to leak, see "404s from missing index" above
      return {
        page,
        per_page: perPage,
        total: 0,
        saved_objects: [],
      };
    }

    return {
      page,
      per_page: perPage,
      total: body.hits.total,
      saved_objects: body.hits.hits.map(
        (hit: opensearchtypes.SearchHit<SavedObjectsRawDocSource>): SavedObjectsFindResult => ({
          // @ts-expect-error @opensearch-project/opensearch _source is optional
          ...this._rawToSavedObject(hit),
          score: hit._score!,
          // @ts-expect-error @opensearch-project/opensearch _source is optional
          sort: hit.sort,
        })
      ),
    } as SavedObjectsFindResponse<T>;
  }

  /**
   * Returns an array of objects by id
   *
   * @param {array} objects - an array of objects containing id, type and optionally fields
   * @param {object} [options={}]
   * @property {string} [options.namespace]
   * @returns {promise} - { saved_objects: [{ id, type, version, attributes }] }
   * @example
   *
   * bulkGet([
   *   { id: 'one', type: 'config' },
   *   { id: 'foo', type: 'index-pattern' }
   * ])
   */
  async bulkGet<T = unknown>(
    objects: SavedObjectsBulkGetObject[] = [],
    options: Omit<SavedObjectsBaseOptions, 'workspaces'> = {}
  ): Promise<SavedObjectsBulkResponse<T>> {
    const namespace = normalizeNamespace(options.namespace);

    if (objects.length === 0) {
      return { saved_objects: [] };
    }

    let bulkGetRequestIndexCounter = 0;
    const expectedBulkGetResults: Either[] = objects.map((object) => {
      const { type, id, fields } = object;

      if (!this._allowedTypes.includes(type)) {
        return {
          tag: 'Left' as 'Left',
          error: {
            id,
            type,
            error: errorContent(SavedObjectsErrorHelpers.createUnsupportedTypeError(type)),
          },
        };
      }

      return {
        tag: 'Right' as 'Right',
        value: {
          type,
          id,
          fields,
          opensearchRequestIndex: bulkGetRequestIndexCounter++,
        },
      };
    });

    const bulkGetDocs = expectedBulkGetResults
      .filter(isRight)
      .map(({ value: { type, id, fields } }) => ({
        _id: this._serializer.generateRawId(namespace, type, id),
        _index: this.getIndexForType(type),
        _source: includedFields(type, fields),
      }));
    const bulkGetResponse = bulkGetDocs.length
      ? await this.client.mget(
          {
            body: {
              docs: bulkGetDocs,
            },
          },
          { ignore: [404] }
        )
      : undefined;

    return {
      saved_objects: expectedBulkGetResults.map((expectedResult) => {
        if (isLeft(expectedResult)) {
          return expectedResult.error as any;
        }

        const { type, id, opensearchRequestIndex } = expectedResult.value;
        const doc = bulkGetResponse?.body.docs[opensearchRequestIndex];

        // @ts-expect-error MultiGetHit._source is optional
        if (!doc?.found || !this.rawDocExistsInNamespace(doc, namespace)) {
          return ({
            id,
            type,
            error: errorContent(SavedObjectsErrorHelpers.createGenericNotFoundError(type, id)),
          } as any) as SavedObject<T>;
        }

        // @ts-expect-error MultiGetHit._source is optional
        return getSavedObjectFromSource(this._registry, type, id, doc);
      }),
    };
  }

  /**
   * Gets a single object
   *
   * @param {string} type
   * @param {string} id
   * @param {object} [options={}]
   * @property {string} [options.namespace]
   * @returns {promise} - { id, type, version, attributes }
   */
  async get<T = unknown>(
    type: string,
    id: string,
    options: Omit<SavedObjectsBaseOptions, 'workspaces'> = {}
  ): Promise<SavedObject<T>> {
    if (!this._allowedTypes.includes(type)) {
      throw SavedObjectsErrorHelpers.createGenericNotFoundError(type, id);
    }

    const namespace = normalizeNamespace(options.namespace);

    const { body, statusCode } = await this.client.get<SavedObjectsRawDocSource>(
      {
        id: this._serializer.generateRawId(namespace, type, id),
        index: this.getIndexForType(type),
      },
      { ignore: [404] }
    );

    const indexNotFound = statusCode === 404;
    if (
      !isFoundGetResponse(body) ||
      indexNotFound ||
      !this.rawDocExistsInNamespace(body, namespace)
    ) {
      // see "404s from missing index" above
      throw SavedObjectsErrorHelpers.createGenericNotFoundError(type, id);
    }

    const { originId, updated_at: updatedAt, workspaces } = body._source;

    let namespaces: string[] = [];
    if (!this._registry.isNamespaceAgnostic(type)) {
      namespaces = body._source.namespaces ?? [
        SavedObjectsUtils.namespaceIdToString(body._source.namespace),
      ];
    }

    return {
      id,
      type,
      namespaces,
      ...(originId && { originId }),
      ...(updatedAt && { updated_at: updatedAt }),
      ...(workspaces && { workspaces }),
      version: encodeHitVersion(body),
      attributes: body._source[type],
      references: body._source.references || [],
      migrationVersion: body._source.migrationVersion,
    };
  }

  /**
   * Updates an object
   *
   * @param {string} type
   * @param {string} id
   * @param {object} [options={}]
   * @property {string} options.version - ensures version matches that of persisted object
   * @property {string} [options.namespace]
   * @property {array} [options.references] - [{ name, type, id }]
   * @returns {promise}
   */
  async update<T = unknown>(
    type: string,
    id: string,
    attributes: Partial<T>,
    options: SavedObjectsUpdateOptions = {}
  ): Promise<SavedObjectsUpdateResponse<T>> {
    if (!this._allowedTypes.includes(type)) {
      throw SavedObjectsErrorHelpers.createGenericNotFoundError(type, id);
    }

    const { version, references, refresh = DEFAULT_REFRESH_SETTING } = options;
    const namespace = normalizeNamespace(options.namespace);

    let preflightResult: SavedObjectsRawDoc | undefined;
    if (this._registry.isMultiNamespace(type)) {
      preflightResult = await this.preflightCheckIncludesNamespace(type, id, namespace);
    }

    const time = this._getCurrentTime();

    const doc = {
      [type]: attributes,
      updated_at: time,
      ...(Array.isArray(references) && { references }),
    };

    const { body, statusCode } = await this.client.update<SavedObjectsRawDocSource>(
      {
        id: this._serializer.generateRawId(namespace, type, id),
        index: this.getIndexForType(type),
        ...getExpectedVersionProperties(version, preflightResult),
        refresh,

        body: {
          doc,
        },
        _source_includes: ['namespace', 'namespaces', 'originId'],
      },
      { ignore: [404] }
    );

    if (statusCode === 404) {
      // see "404s from missing index" above
      throw SavedObjectsErrorHelpers.createGenericNotFoundError(type, id);
    }

    const { originId, workspaces } = body.get?._source ?? {};
    let namespaces: string[] = [];
    if (!this._registry.isNamespaceAgnostic(type)) {
      namespaces = body.get?._source.namespaces ?? [
        SavedObjectsUtils.namespaceIdToString(body.get?._source.namespace),
      ];
    }

    return {
      id,
      type,
      updated_at: time,
      version: encodeHitVersion(body),
      namespaces,
      ...(originId && { originId }),
      ...(workspaces && { workspaces }),
      references,
      attributes,
    };
  }

  /**
   * Adds one or more namespaces to a given multi-namespace saved object. This method and
   * [`deleteFromNamespaces`]{@link SavedObjectsRepository.deleteFromNamespaces} are the only ways to change which Spaces a multi-namespace
   * saved object is shared to.
   */
  async addToNamespaces(
    type: string,
    id: string,
    namespaces: string[],
    options: SavedObjectsAddToNamespacesOptions = {}
  ): Promise<SavedObjectsAddToNamespacesResponse> {
    if (!this._allowedTypes.includes(type)) {
      throw SavedObjectsErrorHelpers.createGenericNotFoundError(type, id);
    }

    if (!this._registry.isMultiNamespace(type)) {
      throw SavedObjectsErrorHelpers.createBadRequestError(
        `${type} doesn't support multiple namespaces`
      );
    }

    if (!namespaces.length) {
      throw SavedObjectsErrorHelpers.createBadRequestError(
        'namespaces must be a non-empty array of strings'
      );
    }

    const { version, namespace, refresh = DEFAULT_REFRESH_SETTING } = options;
    // we do not need to normalize the namespace to its ID format, since it will be converted to a namespace string before being used

    const rawId = this._serializer.generateRawId(undefined, type, id);
    const preflightResult = await this.preflightCheckIncludesNamespace(type, id, namespace);
    const existingNamespaces = getSavedObjectNamespaces(undefined, preflightResult);
    // there should never be a case where a multi-namespace object does not have any existing namespaces
    // however, it is a possibility if someone manually modifies the document in OpenSearch
    const time = this._getCurrentTime();

    const doc = {
      updated_at: time,
      namespaces: existingNamespaces ? unique(existingNamespaces.concat(namespaces)) : namespaces,
    };

    const { statusCode } = await this.client.update(
      {
        id: rawId,
        index: this.getIndexForType(type),
        ...getExpectedVersionProperties(version, preflightResult),
        refresh,
        body: {
          doc,
        },
      },
      { ignore: [404] }
    );

    if (statusCode === 404) {
      // see "404s from missing index" above
      throw SavedObjectsErrorHelpers.createGenericNotFoundError(type, id);
    }

    return { namespaces: doc.namespaces };
  }

  /**
   * Removes one or more namespaces from a given multi-namespace saved object. If no namespaces remain, the saved object is deleted
   * entirely. This method and [`addToNamespaces`]{@link SavedObjectsRepository.addToNamespaces} are the only ways to change which Spaces a
   * multi-namespace saved object is shared to.
   */
  async deleteFromNamespaces(
    type: string,
    id: string,
    namespaces: string[],
    options: SavedObjectsDeleteFromNamespacesOptions = {}
  ): Promise<SavedObjectsDeleteFromNamespacesResponse> {
    if (!this._allowedTypes.includes(type)) {
      throw SavedObjectsErrorHelpers.createGenericNotFoundError(type, id);
    }

    if (!this._registry.isMultiNamespace(type)) {
      throw SavedObjectsErrorHelpers.createBadRequestError(
        `${type} doesn't support multiple namespaces`
      );
    }

    if (!namespaces.length) {
      throw SavedObjectsErrorHelpers.createBadRequestError(
        'namespaces must be a non-empty array of strings'
      );
    }

    const { namespace, refresh = DEFAULT_REFRESH_SETTING } = options;
    // we do not need to normalize the namespace to its ID format, since it will be converted to a namespace string before being used

    const rawId = this._serializer.generateRawId(undefined, type, id);
    const preflightResult = await this.preflightCheckIncludesNamespace(type, id, namespace);
    const existingNamespaces = getSavedObjectNamespaces(undefined, preflightResult);
    // if there are somehow no existing namespaces, allow the operation to proceed and delete this saved object
    const remainingNamespaces = existingNamespaces?.filter((x) => !namespaces.includes(x));

    if (remainingNamespaces?.length) {
      // if there is 1 or more namespace remaining, update the saved object
      const time = this._getCurrentTime();

      const doc = {
        updated_at: time,
        namespaces: remainingNamespaces,
      };

      const { statusCode } = await this.client.update(
        {
          id: rawId,
          index: this.getIndexForType(type),
          ...getExpectedVersionProperties(undefined, preflightResult),
          refresh,

          body: {
            doc,
          },
        },
        {
          ignore: [404],
        }
      );

      if (statusCode === 404) {
        // see "404s from missing index" above
        throw SavedObjectsErrorHelpers.createGenericNotFoundError(type, id);
      }
      return { namespaces: doc.namespaces };
    } else {
      // if there are no namespaces remaining, delete the saved object
      const { body, statusCode } = await this.client.delete<DeleteDocumentResponse>(
        {
          id: this._serializer.generateRawId(undefined, type, id),
          refresh,
          ...getExpectedVersionProperties(undefined, preflightResult),
          index: this.getIndexForType(type),
        },
        {
          ignore: [404],
        }
      );

      const deleted = body.result === 'deleted';
      if (deleted) {
        return { namespaces: [] };
      }

      const deleteDocNotFound = body.result === 'not_found';
      const deleteIndexNotFound = body.error && body.error.type === 'index_not_found_exception';
      if (deleteDocNotFound || deleteIndexNotFound) {
        // see "404s from missing index" above
        throw SavedObjectsErrorHelpers.createGenericNotFoundError(type, id);
      }

      throw new Error(
        `Unexpected OpenSearch DELETE response: ${JSON.stringify({
          type,
          id,
          response: { body, statusCode },
        })}`
      );
    }
  }

  async addToWorkspaces(
    savedObjects: SavedObjectsShareObjects[],
    workspaces: string[],
    options: SavedObjectsAddToWorkspacesOptions = {}
  ): Promise<SavedObjectsAddToWorkspacesResponse[]> {
    if (!savedObjects.length) {
      throw SavedObjectsErrorHelpers.createBadRequestError(
        'shared savedObjects must not be an empty array'
      );
    }

    // saved objects must exist in specified workspace
    if (options.workspaces) {
      const invalidObjects = savedObjects.filter((obj) => {
        if (
          obj.workspaces &&
          obj.workspaces.length > 0 &&
          !obj.workspaces.includes(GLOBAL_WORKSPACE_ID)
        ) {
          return intersection(obj.workspaces, options.workspaces).length === 0;
        }
        return false;
      });
      if (invalidObjects && invalidObjects.length > 0) {
        const [savedObj] = invalidObjects;
        throw SavedObjectsErrorHelpers.createConflictError(savedObj.type, savedObj.id);
      }
    }

    savedObjects.forEach(({ type, id }) => {
      if (!this._allowedTypes.includes(type)) {
        throw SavedObjectsErrorHelpers.createGenericNotFoundError(type, id);
      }
    });

    if (!workspaces.length) {
      throw SavedObjectsErrorHelpers.createBadRequestError(
        'workspaces must be a non-empty array of strings'
      );
    }

    const { refresh = DEFAULT_REFRESH_SETTING } = options;
    const savedObjectsBulkResponse = await this.bulkGet(savedObjects);

    const docs = savedObjectsBulkResponse.saved_objects.map((obj) => {
      const { type, id } = obj;
      const rawId = this._serializer.generateRawId(undefined, type, id);
      const time = this._getCurrentTime();

      return [
        {
          update: {
            _id: rawId,
            _index: this.getIndexForType(type),
          },
        },
        {
          script: {
            source: `
              if (params.workspaces != null && ctx._source.workspaces != null && !ctx._source.workspaces?.contains(params.globalWorkspaceId)) {
                ctx._source.workspaces.addAll(params.workspaces);
                HashSet workspacesSet = new HashSet(ctx._source.workspaces);
                ctx._source.workspaces = new ArrayList(workspacesSet);
              }
              ctx._source.updated_at = params.time;
            `,
            lang: 'painless',
            params: {
              time,
              workspaces,
              globalWorkspaceId: GLOBAL_WORKSPACE_ID,
            },
          },
        },
      ];
    });

    const bulkUpdateResponse = await this.client.bulk({
      refresh,
      body: docs.flat(),
      _source_includes: ['workspaces'],
    });

    if (bulkUpdateResponse.body.errors) {
      const failures = bulkUpdateResponse.body.items
        .map((item) => item.update?.error?.reason)
        .join(',');
      throw SavedObjectsErrorHelpers.createBadRequestError(
        'Add to workspace failed with: ' + failures
      );
    }

    const savedObjectIdWorkspaceMap = bulkUpdateResponse.body.items.reduce((map, item) => {
      return map.set(item.update?._id!, item.update?.get?._source.workspaces);
    }, new Map<string, string[]>());

    return savedObjects.map((obj) => {
      const rawId = this._serializer.generateRawId(undefined, obj.type, obj.id);
      return {
        type: obj.type,
        id: obj.id,
        workspaces: savedObjectIdWorkspaceMap.get(rawId),
      } as SavedObjectsAddToWorkspacesResponse;
    });
  }

  /**
   * Updates multiple objects in bulk
   *
   * @param {array} objects - [{ type, id, attributes, options: { version, namespace } references }]
   * @property {string} options.version - ensures version matches that of persisted object
   * @property {string} [options.namespace]
   * @returns {promise} -  {saved_objects: [[{ id, type, version, references, attributes, error: { message } }]}
   */
  async bulkUpdate<T = unknown>(
    objects: Array<SavedObjectsBulkUpdateObject<T>>,
    options: SavedObjectsBulkUpdateOptions = {}
  ): Promise<SavedObjectsBulkUpdateResponse<T>> {
    const time = this._getCurrentTime();
    const namespace = normalizeNamespace(options.namespace);

    let bulkGetRequestIndexCounter = 0;
    const expectedBulkGetResults: Either[] = objects.map((object) => {
      const { type, id } = object;

      if (!this._allowedTypes.includes(type)) {
        return {
          tag: 'Left' as 'Left',
          error: {
            id,
            type,
            error: errorContent(SavedObjectsErrorHelpers.createGenericNotFoundError(type, id)),
          },
        };
      }

      const { attributes, references, version, namespace: objectNamespace } = object;

      if (objectNamespace === ALL_NAMESPACES_STRING) {
        return {
          tag: 'Left' as 'Left',
          error: {
            id,
            type,
            error: errorContent(
              SavedObjectsErrorHelpers.createBadRequestError('"namespace" cannot be "*"')
            ),
          },
        };
      }
      // `objectNamespace` is a namespace string, while `namespace` is a namespace ID.
      // The object namespace string, if defined, will supersede the operation's namespace ID.

      const documentToSave = {
        [type]: attributes,
        updated_at: time,
        ...(Array.isArray(references) && { references }),
      };

      const requiresNamespacesCheck = this._registry.isMultiNamespace(object.type);

      return {
        tag: 'Right' as 'Right',
        value: {
          type,
          id,
          version,
          documentToSave,
          objectNamespace,
          ...(requiresNamespacesCheck && { opensearchRequestIndex: bulkGetRequestIndexCounter++ }),
        },
      };
    });

    const getNamespaceId = (objectNamespace?: string) =>
      objectNamespace !== undefined
        ? SavedObjectsUtils.namespaceStringToId(objectNamespace)
        : namespace;
    const getNamespaceString = (objectNamespace?: string) =>
      objectNamespace ?? SavedObjectsUtils.namespaceIdToString(namespace);

    const bulkGetDocs = expectedBulkGetResults
      .filter(isRight)
      .filter(({ value }) => value.opensearchRequestIndex !== undefined)
      .map(({ value: { type, id, objectNamespace } }) => ({
        _id: this._serializer.generateRawId(getNamespaceId(objectNamespace), type, id),
        _index: this.getIndexForType(type),
        _source: ['type', 'namespaces'],
      }));
    const bulkGetResponse = bulkGetDocs.length
      ? await this.client.mget(
          {
            body: {
              docs: bulkGetDocs,
            },
          },
          {
            ignore: [404],
          }
        )
      : undefined;

    let bulkUpdateRequestIndexCounter = 0;
    const bulkUpdateParams: object[] = [];
    const expectedBulkUpdateResults: Either[] = expectedBulkGetResults.map(
      (expectedBulkGetResult) => {
        if (isLeft(expectedBulkGetResult)) {
          return expectedBulkGetResult;
        }

        const {
          opensearchRequestIndex,
          id,
          type,
          version,
          documentToSave,
          objectNamespace,
        } = expectedBulkGetResult.value;

        let namespaces;
        let versionProperties;
        if (opensearchRequestIndex !== undefined) {
          const indexFound = bulkGetResponse?.statusCode !== 404;
          const actualResult = indexFound
            ? bulkGetResponse?.body.docs[opensearchRequestIndex]
            : undefined;
          const docFound = indexFound && actualResult?.found === true;
          if (
            !docFound ||
            // @ts-expect-error MultiGetHit is incorrectly missing _id, _source
            !this.rawDocExistsInNamespace(actualResult, getNamespaceId(objectNamespace))
          ) {
            return {
              tag: 'Left' as 'Left',
              error: {
                id,
                type,
                error: errorContent(SavedObjectsErrorHelpers.createGenericNotFoundError(type, id)),
              },
            };
          }
          // @ts-expect-error MultiGetHit is incorrectly missing _id, _source
          namespaces = actualResult!._source.namespaces ?? [
            // @ts-expect-error MultiGetHit is incorrectly missing _id, _source
            SavedObjectsUtils.namespaceIdToString(actualResult!._source.namespace),
          ];
          // @ts-expect-error MultiGetHit is incorrectly missing _id, _source
          versionProperties = getExpectedVersionProperties(version, actualResult);
        } else {
          if (this._registry.isSingleNamespace(type)) {
            // if `objectNamespace` is undefined, fall back to `options.namespace`
            namespaces = [getNamespaceString(objectNamespace)];
          }
          versionProperties = getExpectedVersionProperties(version);
        }

        const expectedResult = {
          type,
          id,
          namespaces,
          opensearchRequestIndex: bulkUpdateRequestIndexCounter++,
          documentToSave: expectedBulkGetResult.value.documentToSave,
        };

        bulkUpdateParams.push(
          {
            update: {
              _id: this._serializer.generateRawId(getNamespaceId(objectNamespace), type, id),
              _index: this.getIndexForType(type),
              ...versionProperties,
            },
          },
          { doc: documentToSave }
        );

        return { tag: 'Right' as 'Right', value: expectedResult };
      }
    );

    const { refresh = DEFAULT_REFRESH_SETTING } = options;
    const bulkUpdateResponse = bulkUpdateParams.length
      ? await this.client.bulk({
          refresh,
          body: bulkUpdateParams,
          _source_includes: ['originId'],
        })
      : undefined;

    return {
      saved_objects: expectedBulkUpdateResults.map((expectedResult) => {
        if (isLeft(expectedResult)) {
          return expectedResult.error as any;
        }

        const {
          type,
          id,
          namespaces,
          documentToSave,
          opensearchRequestIndex,
        } = expectedResult.value;
        const response = bulkUpdateResponse?.body.items[opensearchRequestIndex] ?? {};
        // When a bulk update operation is completed, any fields specified in `_sourceIncludes` will be found in the "get" value of the
        // returned object. We need to retrieve the `originId` if it exists so we can return it to the consumer.
        const { error, _seq_no: seqNo, _primary_term: primaryTerm, get } = Object.values(
          response
        )[0] as any;

        // eslint-disable-next-line @typescript-eslint/naming-convention
        const { [type]: attributes, references, updated_at } = documentToSave;
        if (error) {
          return {
            id,
            type,
            error: getBulkOperationError(error, type, id),
          };
        }

        const { originId, workspaces } = get._source;
        return {
          id,
          type,
          ...(namespaces && { namespaces }),
          ...(originId && { originId }),
          ...(workspaces && { workspaces }),
          updated_at,
          version: encodeVersion(seqNo, primaryTerm),
          attributes,
          references,
        };
      }),
    };
  }

  /**
   * Increases a counter field by one. Creates the document if one doesn't exist for the given id.
   *
   * @param {string} type
   * @param {string} id
   * @param {string} counterFieldName
   * @param {object} [options={}]
   * @property {object} [options.migrationVersion=undefined]
   * @returns {promise}
   */
  async incrementCounter(
    type: string,
    id: string,
    counterFieldName: string,
    options: SavedObjectsIncrementCounterOptions = {}
  ): Promise<SavedObject> {
    if (typeof type !== 'string') {
      throw new Error('"type" argument must be a string');
    }
    if (typeof counterFieldName !== 'string') {
      throw new Error('"counterFieldName" argument must be a string');
    }
    if (!this._allowedTypes.includes(type)) {
      throw SavedObjectsErrorHelpers.createUnsupportedTypeError(type);
    }

    const { migrationVersion, refresh = DEFAULT_REFRESH_SETTING } = options;
    const namespace = normalizeNamespace(options.namespace);

    const time = this._getCurrentTime();
    let savedObjectNamespace;
    let savedObjectNamespaces: string[] | undefined;

    if (this._registry.isSingleNamespace(type) && namespace) {
      savedObjectNamespace = namespace;
    } else if (this._registry.isMultiNamespace(type)) {
      savedObjectNamespaces = await this.preflightGetNamespaces(type, id, namespace);
    }

    const migrated = this._migrator.migrateDocument({
      id,
      type,
      ...(savedObjectNamespace && { namespace: savedObjectNamespace }),
      ...(savedObjectNamespaces && { namespaces: savedObjectNamespaces }),
      attributes: { [counterFieldName]: 1 },
      migrationVersion,
      updated_at: time,
    });

    const raw = this._serializer.savedObjectToRaw(migrated as SavedObjectSanitizedDoc);

    const { body } = await this.client.update<SavedObjectsRawDocSource>({
      id: raw._id,
      index: this.getIndexForType(type),
      refresh,
      _source: 'true',
      body: {
        script: {
          source: `
              if (ctx._source[params.type][params.counterFieldName] == null) {
                ctx._source[params.type][params.counterFieldName] = params.count;
              }
              else {
                ctx._source[params.type][params.counterFieldName] += params.count;
              }
              ctx._source.updated_at = params.time;
            `,
          lang: 'painless',
          params: {
            count: 1,
            time,
            type,
            counterFieldName,
          },
        },
        upsert: raw._source,
      },
    });

    const { originId } = body.get?._source ?? {};
    return {
      id,
      type,
      ...(savedObjectNamespaces && { namespaces: savedObjectNamespaces }),
      ...(originId && { originId }),
      updated_at: time,
      references: body.get?._source.references ?? [],
      version: encodeHitVersion(body),
      attributes: body.get?._source[type],
    };
  }

  /**
   * Returns index specified by the given type or the default index
   *
   * @param type - the type
   */
  private getIndexForType(type: string) {
    return this._registry.getIndex(type) || this._index;
  }

  /**
   * Returns an array of indices as specified in `this._registry` for each of the
   * given `types`. If any of the types don't have an associated index, the
   * default index `this._index` will be included.
   *
   * @param types The types whose indices should be retrieved
   */
  private getIndicesForTypes(types: string[]) {
    return unique(types.map((t) => this.getIndexForType(t)));
  }

  private _getCurrentTime() {
    return new Date().toISOString();
  }

  private _rawToSavedObject<T = unknown>(raw: SavedObjectsRawDoc): SavedObject<T> {
    const savedObject = this._serializer.rawToSavedObject(raw);
    const { namespace, type } = savedObject;
    if (this._registry.isSingleNamespace(type)) {
      savedObject.namespaces = [SavedObjectsUtils.namespaceIdToString(namespace)];
    }
    return omit(savedObject, 'namespace') as SavedObject<T>;
  }

  /**
   * Check to ensure that a raw document exists in a namespace. If the document is not a multi-namespace type, then this returns `true` as
   * we rely on the guarantees of the document ID format. If the document is a multi-namespace type, this checks to ensure that the
   * document's `namespaces` value includes the string representation of the given namespace.
   *
   * WARNING: This should only be used for documents that were retrieved from OpenSearch. Otherwise, the guarantees of the document ID
   * format mentioned above do not apply.
   */
  private rawDocExistsInNamespace(raw: SavedObjectsRawDoc, namespace: string | undefined) {
    const rawDocType = raw._source.type;

    // if the type is namespace isolated, or namespace agnostic, we can continue to rely on the guarantees
    // of the document ID format and don't need to check this
    if (!this._registry.isMultiNamespace(rawDocType)) {
      return true;
    }

    const namespaces = raw._source.namespaces;
    const existsInNamespace =
      namespaces?.includes(SavedObjectsUtils.namespaceIdToString(namespace)) ||
      namespaces?.includes('*');
    return existsInNamespace ?? false;
  }

  /**
   * Pre-flight check to get a multi-namespace saved object's included namespaces. This ensures that, if the saved object exists, it
   * includes the target namespace.
   *
   * @param type The type of the saved object.
   * @param id The ID of the saved object.
   * @param namespace The target namespace.
   * @returns Array of namespaces that this saved object currently includes, or (if the object does not exist yet) the namespaces that a
   * newly-created object will include. Value may be undefined if an existing saved object has no namespaces attribute; this should not
   * happen in normal operations, but it is possible if the OpenSearch document is manually modified.
   * @throws Will throw an error if the saved object exists and it does not include the target namespace.
   */
  private async preflightGetNamespaces(type: string, id: string, namespace?: string) {
    if (!this._registry.isMultiNamespace(type)) {
      throw new Error(`Cannot make preflight get request for non-multi-namespace type '${type}'.`);
    }

    const { body, statusCode } = await this.client.get<SavedObjectsRawDocSource>(
      {
        id: this._serializer.generateRawId(undefined, type, id),
        index: this.getIndexForType(type),
      },
      {
        ignore: [404],
      }
    );

    const indexFound = statusCode !== 404;
    if (indexFound && isFoundGetResponse(body)) {
      if (!this.rawDocExistsInNamespace(body, namespace)) {
        throw SavedObjectsErrorHelpers.createConflictError(type, id);
      }
      return getSavedObjectNamespaces(namespace, body);
    }
    return getSavedObjectNamespaces(namespace);
  }

  /**
   * Pre-flight check for a multi-namespace saved object's namespaces. This ensures that, if the saved object exists, it includes the target
   * namespace.
   *
   * @param type The type of the saved object.
   * @param id The ID of the saved object.
   * @param namespace The target namespace.
   * @returns Raw document from OpenSearch.
   * @throws Will throw an error if the saved object is not found, or if it doesn't include the target namespace.
   */
  private async preflightCheckIncludesNamespace(type: string, id: string, namespace?: string) {
    if (!this._registry.isMultiNamespace(type)) {
      throw new Error(`Cannot make preflight get request for non-multi-namespace type '${type}'.`);
    }

    const rawId = this._serializer.generateRawId(undefined, type, id);
    const { body, statusCode } = await this.client.get<SavedObjectsRawDocSource>(
      {
        id: rawId,
        index: this.getIndexForType(type),
      },
      { ignore: [404] }
    );

    const indexFound = statusCode !== 404;
    if (
      !indexFound ||
      !isFoundGetResponse(body) ||
      !this.rawDocExistsInNamespace(body, namespace)
    ) {
      throw SavedObjectsErrorHelpers.createGenericNotFoundError(type, id);
    }
    return body;
  }
}

function getBulkOperationError(error: { type: string; reason?: string }, type: string, id: string) {
  switch (error.type) {
    case 'version_conflict_engine_exception':
      return errorContent(SavedObjectsErrorHelpers.createConflictError(type, id));
    case 'document_missing_exception':
      return errorContent(SavedObjectsErrorHelpers.createGenericNotFoundError(type, id));
    default:
      return {
        message: error.reason || JSON.stringify(error),
      };
  }
}

/**
 * Returns an object with the expected version properties. This facilitates OpenSearch's Optimistic Concurrency Control.
 *
 * @param version Optional version specified by the consumer.
 * @param document Optional existing document that was obtained in a preflight operation.
 */
function getExpectedVersionProperties(version?: string, document?: SavedObjectsRawDoc) {
  if (version) {
    return decodeRequestVersion(version);
  } else if (document) {
    return {
      if_seq_no: document._seq_no,
      if_primary_term: document._primary_term,
    };
  }
  return {};
}

/**
 * Returns a string array of namespaces for a given saved object. If the saved object is undefined, the result is an array that contains the
 * current namespace. Value may be undefined if an existing saved object has no namespaces attribute; this should not happen in normal
 * operations, but it is possible if the OpenSearch document is manually modified.
 *
 * @param namespace The current namespace.
 * @param document Optional existing saved object that was obtained in a preflight operation.
 */
function getSavedObjectNamespaces(
  namespace?: string,
  document?: SavedObjectsRawDoc
): string[] | undefined {
  if (document) {
    return document._source?.namespaces;
  }
  return [SavedObjectsUtils.namespaceIdToString(namespace)];
}

/**
 * Gets a saved object from a raw OpenSearch document.
 *
 * @param registry Registry which holds the registered saved object types information.
 * @param type The type of the saved object.
 * @param id The ID of the saved object.
 * @param doc Doc contains _source and optional _seq_no and _primary_term.
 *
 * @internal
 */
function getSavedObjectFromSource<T>(
  registry: ISavedObjectTypeRegistry,
  type: string,
  id: string,
  doc: { _seq_no?: number; _primary_term?: number; _source: SavedObjectsRawDocSource }
): SavedObject<T> {
<<<<<<< HEAD
  const { originId, updated_at: updatedAt, workspaces } = doc._source;
=======
  const { originId, updated_at: updatedAt, workspaces, permissions } = doc._source;
>>>>>>> e14f6964

  let namespaces: string[] = [];
  if (!registry.isNamespaceAgnostic(type)) {
    namespaces = doc._source.namespaces ?? [
      SavedObjectsUtils.namespaceIdToString(doc._source.namespace),
    ];
  }

  return {
    id,
    type,
    namespaces,
    ...(originId && { originId }),
    ...(updatedAt && { updated_at: updatedAt }),
    ...(workspaces && { workspaces }),
    version: encodeHitVersion(doc),
    attributes: doc._source[type],
    references: doc._source.references || [],
    migrationVersion: doc._source.migrationVersion,
    permissions,
  };
}

/**
 * Ensure that a namespace is always in its namespace ID representation.
 * This allows `'default'` to be used interchangeably with `undefined`.
 */
const normalizeNamespace = (namespace?: string) => {
  if (namespace === ALL_NAMESPACES_STRING) {
    throw SavedObjectsErrorHelpers.createBadRequestError('"options.namespace" cannot be "*"');
  } else if (namespace === undefined) {
    return namespace;
  } else {
    return SavedObjectsUtils.namespaceStringToId(namespace);
  }
};

/**
 * Extracts the contents of a decorated error to return the attributes for bulk operations.
 */
const errorContent = (error: DecoratedError) => error.output.payload;

const unique = (array: string[]) => [...new Set(array)];

/**
 * Type and type guard function for converting a possibly not existant doc to an existant doc.
 */
type GetResponseFound<TDocument = unknown> = opensearchtypes.GetResponse<TDocument> &
  Required<
    Pick<
      opensearchtypes.GetResponse<TDocument>,
      '_primary_term' | '_seq_no' | '_version' | '_source'
    >
  >;

const isFoundGetResponse = <TDocument = unknown>(
  doc: opensearchtypes.GetResponse<TDocument>
): doc is GetResponseFound<TDocument> => doc.found;<|MERGE_RESOLUTION|>--- conflicted
+++ resolved
@@ -455,20 +455,8 @@
         method,
       } = expectedBulkGetResult.value;
       let savedObjectWorkspaces: string[] | undefined;
-<<<<<<< HEAD
       let finalMethod = method;
       let finalObjectId = object.id;
-=======
-      if (expectedBulkGetResult.value.method === 'create') {
-        if (options.workspaces) {
-          savedObjectWorkspaces = Array.from(new Set([...(options.workspaces || [])]));
-        }
-      } else if (object.workspaces) {
-        savedObjectWorkspaces = Array.from(
-          new Set([...object.workspaces, ...(options.workspaces || [])])
-        );
-      }
->>>>>>> e14f6964
       if (opensearchRequestIndex !== undefined) {
         const indexFound = bulkGetResponse?.statusCode !== 404;
         const actualResult = indexFound
@@ -856,10 +844,7 @@
       filter,
       preference,
       workspaces,
-<<<<<<< HEAD
-=======
       queryDSL,
->>>>>>> e14f6964
     } = options;
 
     if (!type && !typeToNamespacesMap) {
@@ -934,10 +919,7 @@
           hasReference,
           kueryNode,
           workspaces,
-<<<<<<< HEAD
-=======
           queryDSL,
->>>>>>> e14f6964
         }),
       },
     };
@@ -1992,11 +1974,7 @@
   id: string,
   doc: { _seq_no?: number; _primary_term?: number; _source: SavedObjectsRawDocSource }
 ): SavedObject<T> {
-<<<<<<< HEAD
-  const { originId, updated_at: updatedAt, workspaces } = doc._source;
-=======
   const { originId, updated_at: updatedAt, workspaces, permissions } = doc._source;
->>>>>>> e14f6964
 
   let namespaces: string[] = [];
   if (!registry.isNamespaceAgnostic(type)) {
