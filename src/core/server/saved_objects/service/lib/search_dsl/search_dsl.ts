/*
 * SPDX-License-Identifier: Apache-2.0
 *
 * The OpenSearch Contributors require contributions made to
 * this file be licensed under the Apache-2.0 license or a
 * compatible open source license.
 *
 * Any modifications Copyright OpenSearch Contributors. See
 * GitHub history for details.
 */

/*
 * Licensed to Elasticsearch B.V. under one or more contributor
 * license agreements. See the NOTICE file distributed with
 * this work for additional information regarding copyright
 * ownership. Elasticsearch B.V. licenses this file to you under
 * the Apache License, Version 2.0 (the "License"); you may
 * not use this file except in compliance with the License.
 * You may obtain a copy of the License at
 *
 *    http://www.apache.org/licenses/LICENSE-2.0
 *
 * Unless required by applicable law or agreed to in writing,
 * software distributed under the License is distributed on an
 * "AS IS" BASIS, WITHOUT WARRANTIES OR CONDITIONS OF ANY
 * KIND, either express or implied.  See the License for the
 * specific language governing permissions and limitations
 * under the License.
 */

import Boom from '@hapi/boom';

import { IndexMapping } from '../../../mappings';
import { getQueryParams } from './query_params';
import { getSortingParams } from './sorting_params';
import { ISavedObjectTypeRegistry } from '../../../saved_objects_type_registry';

type KueryNode = any;

interface GetSearchDslOptions {
  type: string | string[];
  search?: string;
  defaultSearchOperator?: string;
  searchFields?: string[];
  rootSearchFields?: string[];
  sortField?: string;
  sortOrder?: string;
  namespaces?: string[];
  typeToNamespacesMap?: Map<string, string[] | undefined>;
  hasReference?: {
    type: string;
    id: string;
  };
  kueryNode?: KueryNode;
  workspaces?: string[];
<<<<<<< HEAD
=======
  queryDSL?: Record<string, any>;
>>>>>>> e14f6964
}

export function getSearchDsl(
  mappings: IndexMapping,
  registry: ISavedObjectTypeRegistry,
  options: GetSearchDslOptions
) {
  const {
    type,
    search,
    defaultSearchOperator,
    searchFields,
    rootSearchFields,
    sortField,
    sortOrder,
    namespaces,
    typeToNamespacesMap,
    hasReference,
    kueryNode,
    workspaces,
<<<<<<< HEAD
=======
    queryDSL,
>>>>>>> e14f6964
  } = options;

  if (!type) {
    throw Boom.notAcceptable('type must be specified');
  }

  if (sortOrder && !sortField) {
    throw Boom.notAcceptable('sortOrder requires a sortField');
  }

  return {
    ...getQueryParams({
      registry,
      namespaces,
      type,
      typeToNamespacesMap,
      search,
      searchFields,
      rootSearchFields,
      defaultSearchOperator,
      hasReference,
      kueryNode,
      workspaces,
<<<<<<< HEAD
=======
      queryDSL,
>>>>>>> e14f6964
    }),
    ...getSortingParams(mappings, type, sortField, sortOrder),
  };
}<|MERGE_RESOLUTION|>--- conflicted
+++ resolved
@@ -53,10 +53,7 @@
   };
   kueryNode?: KueryNode;
   workspaces?: string[];
-<<<<<<< HEAD
-=======
   queryDSL?: Record<string, any>;
->>>>>>> e14f6964
 }
 
 export function getSearchDsl(
@@ -77,10 +74,7 @@
     hasReference,
     kueryNode,
     workspaces,
-<<<<<<< HEAD
-=======
     queryDSL,
->>>>>>> e14f6964
   } = options;
 
   if (!type) {
@@ -104,10 +98,7 @@
       hasReference,
       kueryNode,
       workspaces,
-<<<<<<< HEAD
-=======
       queryDSL,
->>>>>>> e14f6964
     }),
     ...getSortingParams(mappings, type, sortField, sortOrder),
   };
