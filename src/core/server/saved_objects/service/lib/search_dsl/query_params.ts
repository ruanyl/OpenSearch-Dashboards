--- conflicted
+++ resolved
@@ -174,10 +174,7 @@
   hasReference?: HasReferenceQueryParams;
   kueryNode?: KueryNode;
   workspaces?: string[];
-<<<<<<< HEAD
-=======
   queryDSL?: Record<string, any>;
->>>>>>> e14f6964
 }
 
 export function getClauseForReference(reference: HasReferenceQueryParams) {
@@ -235,10 +232,7 @@
   hasReference,
   kueryNode,
   workspaces,
-<<<<<<< HEAD
-=======
   queryDSL,
->>>>>>> e14f6964
 }: QueryParams) {
   const types = getTypes(
     registry,
