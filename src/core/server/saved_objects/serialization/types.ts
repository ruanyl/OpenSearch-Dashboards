--- conflicted
+++ resolved
@@ -54,10 +54,7 @@
   references?: SavedObjectReference[];
   originId?: string;
   workspaces?: string[];
-<<<<<<< HEAD
-=======
   permissions?: Permissions;
->>>>>>> e14f6964
 
   [typeMapping: string]: any;
 }
