--- conflicted
+++ resolved
@@ -60,13 +60,10 @@
           {
             overwrite: schema.boolean({ defaultValue: false }),
             createNewCopies: schema.boolean({ defaultValue: false }),
-<<<<<<< HEAD
             workspaces: schema.maybe(
               schema.oneOf([schema.string(), schema.arrayOf(schema.string())])
             ),
-=======
             dataSourceId: schema.maybe(schema.string({ defaultValue: '' })),
->>>>>>> eff7cb55
           },
           {
             validate: (object) => {
@@ -126,12 +123,9 @@
         objectLimit: maxImportExportSize,
         overwrite,
         createNewCopies,
-<<<<<<< HEAD
         workspaces,
-=======
         dataSourceId,
         dataSourceTitle,
->>>>>>> eff7cb55
       });
 
       return res.ok({ body: result });
