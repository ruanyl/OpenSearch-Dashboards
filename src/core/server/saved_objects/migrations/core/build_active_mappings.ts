--- conflicted
+++ resolved
@@ -34,11 +34,7 @@
 
 import crypto from 'crypto';
 import { cloneDeep, mapValues } from 'lodash';
-<<<<<<< HEAD
-import { Config } from 'packages/osd-config/target';
-=======
 import { Config } from '@osd/config';
->>>>>>> 1ba7c69a
 import {
   IndexMapping,
   SavedObjectsMappingProperties,
