/*
 * SPDX-License-Identifier: Apache-2.0
 *
 * The OpenSearch Contributors require contributions made to
 * this file be licensed under the Apache-2.0 license or a
 * compatible open source license.
 *
 * Any modifications Copyright OpenSearch Contributors. See
 * GitHub history for details.
 */

/*
 * Licensed to Elasticsearch B.V. under one or more contributor
 * license agreements. See the NOTICE file distributed with
 * this work for additional information regarding copyright
 * ownership. Elasticsearch B.V. licenses this file to you under
 * the Apache License, Version 2.0 (the "License"); you may
 * not use this file except in compliance with the License.
 * You may obtain a copy of the License at
 *
 *    http://www.apache.org/licenses/LICENSE-2.0
 *
 * Unless required by applicable law or agreed to in writing,
 * software distributed under the License is distributed on an
 * "AS IS" BASIS, WITHOUT WARRANTIES OR CONDITIONS OF ANY
 * KIND, either express or implied.  See the License for the
 * specific language governing permissions and limitations
 * under the License.
 */

/*
 * This file contains logic to build and diff the index mappings for a migration.
 */

import crypto from 'crypto';
import { cloneDeep, mapValues } from 'lodash';
import {
  IndexMapping,
  SavedObjectsFieldMapping,
  SavedObjectsMappingProperties,
  SavedObjectsTypeMappingDefinitions,
} from './../../mappings';

/**
 * Creates an index mapping with the core properties required by saved object
 * indices, as well as the specified additional properties.
 *
 * @param typeDefinitions - the type definitions to build mapping from.
 */
export function buildActiveMappings(
  typeDefinitions: SavedObjectsTypeMappingDefinitions | SavedObjectsMappingProperties
): IndexMapping {
  const mapping = defaultMapping();

  const mergedProperties = validateAndMerge(mapping.properties, typeDefinitions);

  return cloneDeep({
    ...mapping,
    properties: mergedProperties,
    _meta: {
      migrationMappingPropertyHashes: md5Values(mergedProperties),
    },
  });
}

/**
 * Diffs the actual vs expected mappings. The properties are compared using md5 hashes stored in _meta, because
 * actual and expected mappings *can* differ, but if the md5 hashes stored in actual._meta.migrationMappingPropertyHashes
 * match our expectations, we don't require a migration. This allows OpenSearch to tack on additional mappings that OpenSearchDashboards
 * doesn't know about or expect, without triggering continual migrations.
 */
export function diffMappings(actual: IndexMapping, expected: IndexMapping) {
  if (actual.dynamic !== expected.dynamic) {
    return { changedProp: 'dynamic' };
  }

  if (!actual._meta || !actual._meta.migrationMappingPropertyHashes) {
    return { changedProp: '_meta' };
  }

  const changedProp = findChangedProp(
    actual._meta.migrationMappingPropertyHashes,
    expected._meta!.migrationMappingPropertyHashes
  );

  return changedProp ? { changedProp: `properties.${changedProp}` } : undefined;
}

// Convert an object to an md5 hash string, using a stable serialization (canonicalStringify)
function md5Object(obj: any) {
  return crypto.createHash('md5').update(canonicalStringify(obj)).digest('hex');
}

// JSON.stringify is non-canonical, meaning the same object may produce slightly
// different JSON, depending on compiler optimizations (e.g. object keys
// are not guaranteed to be sorted). This function consistently produces the same
// string, if passed an object of the same shape. If the outpuf of this function
// changes from one release to another, migrations will run, so it's important
// that this function remains stable across releases.
function canonicalStringify(obj: any): string {
  if (Array.isArray(obj)) {
    return `[${obj.map(canonicalStringify)}]`;
  }

  if (!obj || typeof obj !== 'object') {
    return JSON.stringify(obj);
  }

  const keys = Object.keys(obj);

  // This is important for properly handling Date
  if (!keys.length) {
    return JSON.stringify(obj);
  }

  const sortedObj = keys
    .sort((a, b) => a.localeCompare(b))
    .map((k) => `${k}: ${canonicalStringify(obj[k])}`);

  return `{${sortedObj}}`;
}

// Convert an object's values to md5 hash strings
function md5Values(obj: any) {
  return mapValues(obj, md5Object);
}

// If something exists in actual, but is missing in expected, we don't
// care, as it could be a disabled plugin, etc, and keeping stale stuff
// around is better than migrating unecessesarily.
function findChangedProp(actual: any, expected: any) {
  return Object.keys(expected).find((k) => actual[k] !== expected[k]);
}

/**
 * These mappings are required for any saved object index.
 *
 * @returns {IndexMapping}
 */
function defaultMapping(): IndexMapping {
  const principals: SavedObjectsFieldMapping = {
    properties: {
      users: {
        type: 'keyword',
      },
      groups: {
        type: 'keyword',
      },
    },
  };
  return {
    dynamic: 'strict',
    properties: {
      migrationVersion: {
        // Saved Objects can't redefine dynamic, but we cheat here to support migrations
        // @ts-expect-error
        dynamic: 'true',
        type: 'object',
      },
      type: {
        type: 'keyword',
      },
      namespace: {
        type: 'keyword',
      },
      namespaces: {
        type: 'keyword',
      },
      originId: {
        type: 'keyword',
      },
      updated_at: {
        type: 'date',
      },
      references: {
        type: 'nested',
        properties: {
          name: {
            type: 'keyword',
          },
          type: {
            type: 'keyword',
          },
          id: {
            type: 'keyword',
          },
        },
      },
      workspaces: {
        type: 'keyword',
      },
<<<<<<< HEAD
=======
      permissions: {
        properties: {
          read: principals,
          write: principals,
          management: principals,
          library_read: principals,
          library_write: principals,
        },
      },
>>>>>>> e14f6964
    },
  };
}

function validateAndMerge(
  dest: SavedObjectsMappingProperties,
  source: SavedObjectsTypeMappingDefinitions | SavedObjectsMappingProperties
) {
  Object.keys(source).forEach((k) => {
    if (k.startsWith('_')) {
      throw new Error(`Invalid mapping "${k}". Mappings cannot start with _.`);
    }
    if (dest.hasOwnProperty(k)) {
      throw new Error(`Cannot redefine core mapping "${k}".`);
    }
  });

  return Object.assign(dest, source);
}<|MERGE_RESOLUTION|>--- conflicted
+++ resolved
@@ -189,8 +189,6 @@
       workspaces: {
         type: 'keyword',
       },
-<<<<<<< HEAD
-=======
       permissions: {
         properties: {
           read: principals,
@@ -200,7 +198,6 @@
           library_write: principals,
         },
       },
->>>>>>> e14f6964
     },
   };
 }
