/*
 * SPDX-License-Identifier: Apache-2.0
 *
 * The OpenSearch Contributors require contributions made to
 * this file be licensed under the Apache-2.0 license or a
 * compatible open source license.
 *
 * Any modifications Copyright OpenSearch Contributors. See
 * GitHub history for details.
 */

/*
 * Licensed to Elasticsearch B.V. under one or more contributor
 * license agreements. See the NOTICE file distributed with
 * this work for additional information regarding copyright
 * ownership. Elasticsearch B.V. licenses this file to you under
 * the Apache License, Version 2.0 (the "License"); you may
 * not use this file except in compliance with the License.
 * You may obtain a copy of the License at
 *
 *    http://www.apache.org/licenses/LICENSE-2.0
 *
 * Unless required by applicable law or agreed to in writing,
 * software distributed under the License is distributed on an
 * "AS IS" BASIS, WITHOUT WARRANTIES OR CONDITIONS OF ANY
 * KIND, either express or implied.  See the License for the
 * specific language governing permissions and limitations
 * under the License.
 */

import apm from 'elastic-apm-node';
import { config as pathConfig } from '@osd/utils';
import { mapToObject } from '@osd/std';
import { ConfigService, Env, RawConfigurationProvider, coreDeprecationProvider } from './config';
import { CoreApp } from './core_app';
import { AuditTrailService } from './audit_trail';
import { OpenSearchService } from './opensearch';
import { HttpService } from './http';
import { HttpResourcesService } from './http_resources';
import { RenderingService } from './rendering';
import { LegacyService, ensureValidConfiguration } from './legacy';
import { Logger, LoggerFactory, LoggingService, ILoggingSystem } from './logging';
import { UiSettingsService } from './ui_settings';
import { PluginsService, config as pluginsConfig } from './plugins';
import { SavedObjectsService } from '../server/saved_objects';
import { MetricsService, opsConfig } from './metrics';
import { CapabilitiesService } from './capabilities';
import { EnvironmentService, config as pidConfig } from './environment';
import { StatusService } from './status/status_service';

import { config as cspConfig } from './csp';
import { config as opensearchConfig } from './opensearch';
import { config as httpConfig } from './http';
import { config as loggingConfig } from './logging';
import { config as devConfig } from './dev';
import { config as opensearchDashboardsConfig } from './opensearch_dashboards_config';
import { savedObjectsConfig, savedObjectsMigrationConfig } from './saved_objects';
import { config as uiSettingsConfig } from './ui_settings';
import { config as statusConfig } from './status';
import { ContextService } from './context';
import { RequestHandlerContext } from '.';
import { InternalCoreSetup, InternalCoreStart, ServiceConfigDescriptor } from './internal_types';
import { CoreUsageDataService } from './core_usage_data';
import { CoreRouteHandlerContext } from './core_route_handler_context';
import { WorkspacesService } from './workspaces';

const coreId = Symbol('core');
const rootConfigPath = '';

export class Server {
  public readonly configService: ConfigService;
  private readonly capabilities: CapabilitiesService;
  private readonly context: ContextService;
  private readonly opensearch: OpenSearchService;
  private readonly http: HttpService;
  private readonly rendering: RenderingService;
  private readonly legacy: LegacyService;
  private readonly log: Logger;
  private readonly plugins: PluginsService;
  private readonly savedObjects: SavedObjectsService;
  private readonly uiSettings: UiSettingsService;
  private readonly environment: EnvironmentService;
  private readonly metrics: MetricsService;
  private readonly httpResources: HttpResourcesService;
  private readonly status: StatusService;
  private readonly logging: LoggingService;
  private readonly coreApp: CoreApp;
  private readonly auditTrail: AuditTrailService;
  private readonly coreUsageData: CoreUsageDataService;
  private readonly workspaces: WorkspacesService;

  #pluginsInitialized?: boolean;
  private coreStart?: InternalCoreStart;
  private readonly logger: LoggerFactory;

  constructor(
    rawConfigProvider: RawConfigurationProvider,
    public readonly env: Env,
    private readonly loggingSystem: ILoggingSystem
  ) {
    this.logger = this.loggingSystem.asLoggerFactory();
    this.log = this.logger.get('server');
    this.configService = new ConfigService(rawConfigProvider, env, this.logger);

    const core = { coreId, configService: this.configService, env, logger: this.logger };
    this.context = new ContextService(core);
    this.http = new HttpService(core);
    this.rendering = new RenderingService(core);
    this.plugins = new PluginsService(core);
    this.legacy = new LegacyService(core);
    this.opensearch = new OpenSearchService(core);
    this.savedObjects = new SavedObjectsService(core);
    this.uiSettings = new UiSettingsService(core);
    this.capabilities = new CapabilitiesService(core);
    this.environment = new EnvironmentService(core);
    this.metrics = new MetricsService(core);
    this.status = new StatusService(core);
    this.coreApp = new CoreApp(core);
    this.httpResources = new HttpResourcesService(core);
    this.auditTrail = new AuditTrailService(core);
    this.logging = new LoggingService(core);
    this.coreUsageData = new CoreUsageDataService(core);
    this.workspaces = new WorkspacesService(core);
  }

  public async setup() {
    this.log.debug('setting up server');
    const setupTransaction = apm.startTransaction('server_setup', 'opensearch_dashboards_platform');

    const environmentSetup = await this.environment.setup();

    // Discover any plugins before continuing. This allows other systems to utilize the plugin dependency graph.
    const { pluginTree, uiPlugins } = await this.plugins.discover({
      environment: environmentSetup,
    });
    const legacyConfigSetup = await this.legacy.setupLegacyConfig();

    // Immediately terminate in case of invalid configuration
    // This needs to be done after plugin discovery
    await this.configService.validate();
    await ensureValidConfiguration(this.configService, legacyConfigSetup);

    const contextServiceSetup = this.context.setup({
      // We inject a fake "legacy plugin" with dependencies on every plugin so that legacy plugins:
      // 1) Can access context from any KP plugin
      // 2) Can register context providers that will only be available to other legacy plugins and will not leak into
      //    New Platform plugins.
      pluginDependencies: new Map([
        ...pluginTree.asOpaqueIds,
        [this.legacy.legacyId, [...pluginTree.asOpaqueIds.keys()]],
      ]),
    });

    const auditTrailSetup = this.auditTrail.setup();

    const httpSetup = await this.http.setup({
      context: contextServiceSetup,
    });

    const capabilitiesSetup = this.capabilities.setup({ http: httpSetup });

    const opensearchServiceSetup = await this.opensearch.setup({
      http: httpSetup,
    });

    const savedObjectsSetup = await this.savedObjects.setup({
      http: httpSetup,
      opensearch: opensearchServiceSetup,
    });

    const uiSettingsSetup = await this.uiSettings.setup({
      http: httpSetup,
      savedObjects: savedObjectsSetup,
    });

    const metricsSetup = await this.metrics.setup({ http: httpSetup });

    await this.workspaces.setup({
      http: httpSetup,
      savedObject: savedObjectsSetup,
    });

    const statusSetup = await this.status.setup({
      opensearch: opensearchServiceSetup,
      pluginDependencies: pluginTree.asNames,
      savedObjects: savedObjectsSetup,
      environment: environmentSetup,
      http: httpSetup,
      metrics: metricsSetup,
    });

    const renderingSetup = await this.rendering.setup({
      http: httpSetup,
      status: statusSetup,
      uiPlugins,
    });

    const httpResourcesSetup = this.httpResources.setup({
      http: httpSetup,
      rendering: renderingSetup,
    });

    const loggingSetup = this.logging.setup({
      loggingSystem: this.loggingSystem,
    });

    this.coreUsageData.setup({ metrics: metricsSetup });

    const coreSetup: InternalCoreSetup = {
      capabilities: capabilitiesSetup,
      context: contextServiceSetup,
      opensearch: opensearchServiceSetup,
      environment: environmentSetup,
      http: httpSetup,
      savedObjects: savedObjectsSetup,
      status: statusSetup,
      uiSettings: uiSettingsSetup,
      rendering: renderingSetup,
      httpResources: httpResourcesSetup,
      auditTrail: auditTrailSetup,
      logging: loggingSetup,
      metrics: metricsSetup,
    };

    const pluginsSetup = await this.plugins.setup(coreSetup);
    this.#pluginsInitialized = pluginsSetup.initialized;

    await this.legacy.setup({
      core: { ...coreSetup, plugins: pluginsSetup, rendering: renderingSetup },
      plugins: mapToObject(pluginsSetup.contracts),
      uiPlugins,
    });

    this.registerCoreContext(coreSetup);
    this.coreApp.setup(coreSetup);

    setupTransaction?.end();
    return coreSetup;
  }

  public async start() {
    this.log.debug('starting server');
    const startTransaction = apm.startTransaction('server_start', 'opensearch_dashboards_platform');

    const auditTrailStart = this.auditTrail.start();

    const opensearchStart = await this.opensearch.start({
      auditTrail: auditTrailStart,
    });
    const soStartSpan = startTransaction?.startSpan('saved_objects.migration', 'migration');
    const savedObjectsStart = await this.savedObjects.start({
      opensearch: opensearchStart,
      pluginsInitialized: this.#pluginsInitialized,
    });
    soStartSpan?.end();
    const capabilitiesStart = this.capabilities.start();
    const uiSettingsStart = await this.uiSettings.start();
    const metricsStart = await this.metrics.start();
    const httpStart = this.http.getStartContract();
    const coreUsageDataStart = this.coreUsageData.start({
      opensearch: opensearchStart,
      savedObjects: savedObjectsStart,
    });
    await this.workspaces.start({
      savedObjects: savedObjectsStart,
<<<<<<< HEAD
=======
      uiSettings: uiSettingsStart,
>>>>>>> 05fd6f62
    });

    this.coreStart = {
      capabilities: capabilitiesStart,
      opensearch: opensearchStart,
      http: httpStart,
      metrics: metricsStart,
      savedObjects: savedObjectsStart,
      uiSettings: uiSettingsStart,
      auditTrail: auditTrailStart,
      coreUsageData: coreUsageDataStart,
    };

    const pluginsStart = await this.plugins.start(this.coreStart);

    await this.legacy.start({
      core: {
        ...this.coreStart,
        plugins: pluginsStart,
      },
      plugins: mapToObject(pluginsStart.contracts),
    });

    await this.http.start();

    startTransaction?.end();
    return this.coreStart;
  }

  public async stop() {
    this.log.debug('stopping server');

    await this.legacy.stop();
    await this.plugins.stop();
    await this.savedObjects.stop();
    await this.opensearch.stop();
    await this.http.stop();
    await this.uiSettings.stop();
    await this.rendering.stop();
    await this.metrics.stop();
    await this.status.stop();
    await this.logging.stop();
    await this.auditTrail.stop();
    await this.workspaces.stop();
  }

  private registerCoreContext(coreSetup: InternalCoreSetup) {
    coreSetup.http.registerRouteHandlerContext(
      coreId,
      'core',
      async (context, req, res): Promise<RequestHandlerContext['core']> => {
        return new CoreRouteHandlerContext(this.coreStart!, req);
      }
    );
  }

  public async setupCoreConfig() {
    const configDescriptors: Array<ServiceConfigDescriptor<unknown>> = [
      pathConfig,
      cspConfig,
      opensearchConfig,
      loggingConfig,
      httpConfig,
      pluginsConfig,
      devConfig,
      opensearchDashboardsConfig,
      savedObjectsConfig,
      savedObjectsMigrationConfig,
      uiSettingsConfig,
      opsConfig,
      statusConfig,
      pidConfig,
    ];

    this.configService.addDeprecationProvider(rootConfigPath, coreDeprecationProvider);
    for (const descriptor of configDescriptors) {
      if (descriptor.deprecations) {
        this.configService.addDeprecationProvider(descriptor.path, descriptor.deprecations);
      }
      await this.configService.setSchema(descriptor.path, descriptor.schema);
    }
  }
}<|MERGE_RESOLUTION|>--- conflicted
+++ resolved
@@ -263,10 +263,7 @@
     });
     await this.workspaces.start({
       savedObjects: savedObjectsStart,
-<<<<<<< HEAD
-=======
       uiSettings: uiSettingsStart,
->>>>>>> 05fd6f62
     });
 
     this.coreStart = {
