/*
 * SPDX-License-Identifier: Apache-2.0
 *
 * The OpenSearch Contributors require contributions made to
 * this file be licensed under the Apache-2.0 license or a
 * compatible open source license.
 *
 * Any modifications Copyright OpenSearch Contributors. See
 * GitHub history for details.
 */

/*
 * Licensed to Elasticsearch B.V. under one or more contributor
 * license agreements. See the NOTICE file distributed with
 * this work for additional information regarding copyright
 * ownership. Elasticsearch B.V. licenses this file to you under
 * the Apache License, Version 2.0 (the "License"); you may
 * not use this file except in compliance with the License.
 * You may obtain a copy of the License at
 *
 *    http://www.apache.org/licenses/LICENSE-2.0
 *
 * Unless required by applicable law or agreed to in writing,
 * software distributed under the License is distributed on an
 * "AS IS" BASIS, WITHOUT WARRANTIES OR CONDITIONS OF ANY
 * KIND, either express or implied.  See the License for the
 * specific language governing permissions and limitations
 * under the License.
 */

import { Server } from '@hapi/hapi';

import {
  CoreSetup,
  CoreStart,
  EnvironmentMode,
  LoggerFactory,
  PackageInfo,
  LegacyServiceSetupDeps,
} from '../../core/server';

// eslint-disable-next-line @osd/eslint/no-restricted-paths
import { LegacyConfig } from '../../core/server/legacy';
// eslint-disable-next-line @osd/eslint/no-restricted-paths
import { UiPlugins } from '../../core/server/plugins';

// lot of legacy code was assuming this type only had these two methods
export type OpenSearchDashboardsConfig = Pick<LegacyConfig, 'get' | 'has'>;

// Extend the defaults with the plugins and server methods we need.
declare module 'hapi' {
  interface PluginProperties {
    spaces: any;
  }

  interface Server {
    config: () => OpenSearchDashboardsConfig;
    logWithMetadata: (tags: string[], message: string, meta: Record<string, any>) => void;
    newPlatform: OsdServer['newPlatform'];
  }
}

<<<<<<< HEAD
declare module '@hapi/hapi' {
  interface PluginsStates {
    workspace?: {
      id?: string;
      isDashboardAdmin?: boolean;
    };
  }
}

=======
>>>>>>> e2a8ae29
type OsdMixinFunc = (osdServer: OsdServer, server: Server, config: any) => Promise<any> | void;

export interface PluginsSetup {
  [key: string]: object;
}

export interface OpenSearchDashboardsCore {
  __internals: {
    hapiServer: LegacyServiceSetupDeps['core']['http']['server'];
    rendering: LegacyServiceSetupDeps['core']['rendering'];
    uiPlugins: UiPlugins;
  };
  env: {
    mode: Readonly<EnvironmentMode>;
    packageInfo: Readonly<PackageInfo>;
  };
  setupDeps: {
    core: CoreSetup;
    plugins: PluginsSetup;
  };
  startDeps: {
    core: CoreStart;
    plugins: Record<string, object>;
  };
  logger: LoggerFactory;
}

export interface NewPlatform {
  __internals: OpenSearchDashboardsCore['__internals'];
  env: OpenSearchDashboardsCore['env'];
  coreContext: {
    logger: OpenSearchDashboardsCore['logger'];
  };
  setup: OpenSearchDashboardsCore['setupDeps'];
  start: OpenSearchDashboardsCore['startDeps'];
  stop: null;
}

// eslint-disable-next-line import/no-default-export
export default class OsdServer {
  public readonly newPlatform: NewPlatform;
  public server: Server;
  public inject: Server['inject'];

  constructor(
    settings: Record<string, any>,
    config: OpenSearchDashboardsConfig,
    core: OpenSearchDashboardsCore
  );

  public ready(): Promise<void>;
  public mixin(...fns: OsdMixinFunc[]): Promise<void>;
  public listen(): Promise<Server>;
  public close(): Promise<void>;
  public applyLoggingConfiguration(settings: any): void;
  public config: OpenSearchDashboardsConfig;
}

// Re-export commonly used hapi types.
export { Server, Request, ResponseToolkit } from '@hapi/hapi';<|MERGE_RESOLUTION|>--- conflicted
+++ resolved
@@ -60,18 +60,6 @@
   }
 }
 
-<<<<<<< HEAD
-declare module '@hapi/hapi' {
-  interface PluginsStates {
-    workspace?: {
-      id?: string;
-      isDashboardAdmin?: boolean;
-    };
-  }
-}
-
-=======
->>>>>>> e2a8ae29
 type OsdMixinFunc = (osdServer: OsdServer, server: Server, config: any) => Promise<any> | void;
 
 export interface PluginsSetup {
