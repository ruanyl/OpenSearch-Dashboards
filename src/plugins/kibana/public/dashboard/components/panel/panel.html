<div class="panel panel-default" ng-switch on="panel.type" ng-if="savedObj || error">
  <div class="panel-heading">
    <span class="panel-title">
      <i
        class="fa"
        ng-class="savedObj.vis.type.icon"
        aria-label="{{savedObj.vis.type.title}} Icon"
        title="{{savedObj.vis.type.title}}">
      </i>
      {{savedObj.title}}
    </span>
    <div class="btn-group">
      <a aria-label="Edit" ng-show="chrome.getVisible() && editUrl" ng-href="{{editUrl}}">
        <i aria-hidden="true" class="fa fa-pencil"></i>
      </a>
      <a aria-label="Remove" ng-show="chrome.getVisible()" ng-click="remove()">
        <i aria-hidden="true" class="fa fa-times"></i>
      </a>
    </div>
    <div class="clearfix"></div>
  </div>

  <div ng-if="error" class="load-error">
    <i aria-hidden="true" class="fa fa-exclamation-triangle"></i>
    <span ng-bind="error"></span>
  </div>

  <visualize
    ng-switch-when="visualization"
    vis="savedObj.vis"
    search-source="savedObj.searchSource"
<<<<<<< HEAD
    export-title="{{savedObj.title}}"
=======
    show-spy-panel="chrome.getVisible()"
    ui-state="uiState"
>>>>>>> c9d06d52
    class="panel-content">
  </visualize>

  <doc-table ng-switch-when="search"
    search-source="savedObj.searchSource"
    sorting="panel.sort"
    columns="panel.columns"
    class="panel-content"
    filter="filter">
  </doc-table>
</div><|MERGE_RESOLUTION|>--- conflicted
+++ resolved
@@ -29,12 +29,9 @@
     ng-switch-when="visualization"
     vis="savedObj.vis"
     search-source="savedObj.searchSource"
-<<<<<<< HEAD
-    export-title="{{savedObj.title}}"
-=======
     show-spy-panel="chrome.getVisible()"
     ui-state="uiState"
->>>>>>> c9d06d52
+    export-title="{{savedObj.title}}"
     class="panel-content">
   </visualize>
 
