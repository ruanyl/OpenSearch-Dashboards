--- conflicted
+++ resolved
@@ -11,13 +11,10 @@
 import { WorkspaceCreatorApp } from './components/workspace_creator_app';
 import { WorkspaceUpdaterApp } from './components/workspace_updater_app';
 import { WorkspaceOverviewApp } from './components/workspace_overview_app';
-<<<<<<< HEAD
 import { WorkspaceFatalError } from './components/workspace_fatal_error';
-=======
 import { WorkspaceClient } from './workspace_client';
 
 export type Services = CoreStart & { workspaceClient: WorkspaceClient };
->>>>>>> 166c06dd
 
 export const renderListApp = (
   { element, history, appBasePath }: AppMountParameters,
