/*
 * Copyright OpenSearch Contributors
 * SPDX-License-Identifier: Apache-2.0
 */

<<<<<<< HEAD
import type { WorkspaceOperationType } from './constants';
import type { ApplicationStart, PublicAppInfo } from '../../../../../core/public';
=======
import type { ApplicationStart } from '../../../../../core/public';
import type { WorkspacePermissionMode } from '../../../common/constants';
import type { WorkspaceOperationType, WorkspacePermissionItemType } from './constants';

export type WorkspacePermissionSetting =
  | {
      id: number;
      type: WorkspacePermissionItemType.User;
      userId: string;
      modes: WorkspacePermissionMode[];
    }
  | {
      id: number;
      type: WorkspacePermissionItemType.Group;
      group: string;
      modes: WorkspacePermissionMode[];
    };
>>>>>>> d911fa71

export interface WorkspaceFormSubmitData {
  name: string;
  description?: string;
  features?: string[];
  color?: string;
  permissionSettings?: WorkspacePermissionSetting[];
}

export interface WorkspaceFormData extends WorkspaceFormSubmitData {
  id: string;
  reserved?: boolean;
}

export interface WorkspaceFeature {
  id: string;
  name: string;
}

export interface WorkspaceFeatureGroup {
  name: string;
  features: WorkspaceFeature[];
}

export type WorkspaceFormErrors = {
  [key in keyof Omit<WorkspaceFormData, 'permissionSettings'>]?: string;
} & {
  permissionSettings?: { [key: number]: string };
};

export interface WorkspaceFormProps {
  application: ApplicationStart;
  onSubmit?: (formData: WorkspaceFormSubmitData) => void;
  defaultValues?: WorkspaceFormData;
  operationType?: WorkspaceOperationType;
<<<<<<< HEAD
  workspaceConfigurableApps?: PublicAppInfo[];
=======
  permissionEnabled?: boolean;
  permissionLastAdminItemDeletable?: boolean;
>>>>>>> d911fa71
}<|MERGE_RESOLUTION|>--- conflicted
+++ resolved
@@ -3,11 +3,7 @@
  * SPDX-License-Identifier: Apache-2.0
  */
 
-<<<<<<< HEAD
-import type { WorkspaceOperationType } from './constants';
 import type { ApplicationStart, PublicAppInfo } from '../../../../../core/public';
-=======
-import type { ApplicationStart } from '../../../../../core/public';
 import type { WorkspacePermissionMode } from '../../../common/constants';
 import type { WorkspaceOperationType, WorkspacePermissionItemType } from './constants';
 
@@ -24,7 +20,6 @@
       group: string;
       modes: WorkspacePermissionMode[];
     };
->>>>>>> d911fa71
 
 export interface WorkspaceFormSubmitData {
   name: string;
@@ -60,10 +55,7 @@
   onSubmit?: (formData: WorkspaceFormSubmitData) => void;
   defaultValues?: WorkspaceFormData;
   operationType?: WorkspaceOperationType;
-<<<<<<< HEAD
   workspaceConfigurableApps?: PublicAppInfo[];
-=======
   permissionEnabled?: boolean;
   permissionLastAdminItemDeletable?: boolean;
->>>>>>> d911fa71
 }