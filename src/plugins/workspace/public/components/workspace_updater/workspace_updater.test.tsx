/*
 * Copyright OpenSearch Contributors
 * SPDX-License-Identifier: Apache-2.0
 */

import React from 'react';
import { PublicAppInfo, WorkspaceObject } from 'opensearch-dashboards/public';
import { fireEvent, render, waitFor } from '@testing-library/react';
import { BehaviorSubject } from 'rxjs';
import { WorkspaceUpdater as WorkspaceCreatorComponent } from './workspace_updater';
import { coreMock, workspacesServiceMock } from '../../../../../core/public/mocks';
import { createOpenSearchDashboardsReactContext } from '../../../../opensearch_dashboards_react/public';

const workspaceClientUpdate = jest.fn().mockReturnValue({ result: true, success: true });

const navigateToApp = jest.fn();
const notificationToastsAddSuccess = jest.fn();
const notificationToastsAddDanger = jest.fn();
const PublicAPPInfoMap = new Map([
  ['app1', { id: 'app1', title: 'app1' }],
  ['app2', { id: 'app2', title: 'app2', category: { id: 'category1', label: 'category1' } }],
  ['app3', { id: 'app3', category: { id: 'category1', label: 'category1' } }],
  ['app4', { id: 'app4', category: { id: 'category2', label: 'category2' } }],
  ['app5', { id: 'app5', category: { id: 'category2', label: 'category2' } }],
]);
const createWorkspacesSetupContractMockWithValue = () => {
  const currentWorkspaceId$ = new BehaviorSubject<string>('abljlsds');
  const currentWorkspace: WorkspaceObject = {
    id: 'abljlsds',
    name: 'test1',
    description: 'test1',
    features: [],
    color: '',
    icon: '',
    reserved: false,
  };
  const workspaceList$ = new BehaviorSubject<WorkspaceObject[]>([currentWorkspace]);
  const currentWorkspace$ = new BehaviorSubject<WorkspaceObject | null>(currentWorkspace);
  const initialized$ = new BehaviorSubject<boolean>(false);
  return {
    currentWorkspaceId$,
    workspaceList$,
    currentWorkspace$,
    initialized$,
  };
};

const mockCoreStart = coreMock.createStart();

const WorkspaceUpdater = (props: any) => {
  const workspacesService = props.workspacesService || createWorkspacesSetupContractMockWithValue();
  const { Provider } = createOpenSearchDashboardsReactContext({
    ...mockCoreStart,
    ...{
      application: {
        ...mockCoreStart.application,
        capabilities: {
          ...mockCoreStart.application.capabilities,
          workspaces: {
            permissionEnabled: true,
          },
        },
        navigateToApp,
        getUrlForApp: jest.fn(() => '/app/workspace_overview'),
        applications$: new BehaviorSubject<Map<string, PublicAppInfo>>(PublicAPPInfoMap as any),
      },
      workspaces: workspacesService,
      notifications: {
        ...mockCoreStart.notifications,
        toasts: {
          ...mockCoreStart.notifications.toasts,
          addDanger: notificationToastsAddDanger,
          addSuccess: notificationToastsAddSuccess,
        },
      },
      workspaceClient: {
        ...mockCoreStart.workspaces,
        update: workspaceClientUpdate,
      },
    },
  });

  return (
    <Provider>
      <WorkspaceCreatorComponent {...props} />
    </Provider>
  );
};

function clearMockedFunctions() {
  workspaceClientUpdate.mockClear();
  notificationToastsAddDanger.mockClear();
  notificationToastsAddSuccess.mockClear();
}

describe('WorkspaceUpdater', () => {
  beforeEach(() => clearMockedFunctions());
  const { location } = window;
  const setHrefSpy = jest.fn((href) => href);

  beforeAll(() => {
    if (window.location) {
      // @ts-ignore
      delete window.location;
    }
    window.location = {} as Location;
    Object.defineProperty(window.location, 'href', {
      get: () => 'http://localhost/',
      set: setHrefSpy,
    });
  });

  afterAll(() => {
    window.location = location;
  });

  it('cannot render when the name of the current workspace is empty', async () => {
    const mockedWorkspacesService = workspacesServiceMock.createSetupContract();
    const { container } = render(
      <WorkspaceUpdater
        workspaceConfigurableApps$={new BehaviorSubject([...PublicAPPInfoMap.values()])}
        workspacesService={mockedWorkspacesService}
      />
    );
    expect(container).toMatchInlineSnapshot(`<div />`);
  });

  it('cannot update workspace with invalid name', async () => {
    const { getByTestId } = render(
      <WorkspaceUpdater
        workspaceConfigurableApps$={new BehaviorSubject([...PublicAPPInfoMap.values()])}
      />
    );
    const nameInput = getByTestId('workspaceForm-workspaceDetails-nameInputText');
    fireEvent.input(nameInput, {
      target: { value: '~' },
    });
    expect(workspaceClientUpdate).not.toHaveBeenCalled();
  });

  it('cannot update workspace with invalid description', async () => {
    const { getByTestId } = render(
      <WorkspaceUpdater
        workspaceConfigurableApps$={new BehaviorSubject([...PublicAPPInfoMap.values()])}
      />
    );
    const nameInput = getByTestId('workspaceForm-workspaceDetails-nameInputText');
    fireEvent.input(nameInput, {
      target: { value: 'test workspace name' },
    });
    const descriptionInput = getByTestId('workspaceForm-workspaceDetails-descriptionInputText');
    fireEvent.input(descriptionInput, {
      target: { value: '~' },
    });
    expect(workspaceClientUpdate).not.toHaveBeenCalled();
  });

  it('cancel update workspace', async () => {
    const { findByText, getByTestId } = render(
      <WorkspaceUpdater
        workspaceConfigurableApps$={new BehaviorSubject([...PublicAPPInfoMap.values()])}
      />
    );
    fireEvent.click(getByTestId('workspaceForm-bottomBar-cancelButton'));
    await findByText('Discard changes?');
    fireEvent.click(getByTestId('confirmModalConfirmButton'));
    expect(navigateToApp).toHaveBeenCalled();
  });

  it('update workspace successfully', async () => {
<<<<<<< HEAD
    const { getByTestId } = render(
      <WorkspaceUpdater
        workspaceConfigurableApps$={new BehaviorSubject([...PublicAPPInfoMap.values()])}
      />
    );
=======
    const { getByTestId, getByText, getAllByText } = render(<WorkspaceUpdater />);
>>>>>>> d911fa71
    const nameInput = getByTestId('workspaceForm-workspaceDetails-nameInputText');
    fireEvent.input(nameInput, {
      target: { value: 'test workspace name' },
    });

    const descriptionInput = getByTestId('workspaceForm-workspaceDetails-descriptionInputText');
    fireEvent.input(descriptionInput, {
      target: { value: 'test workspace description' },
    });

    const colorSelector = getByTestId(
      'euiColorPickerAnchor workspaceForm-workspaceDetails-colorPicker'
    );
    fireEvent.input(colorSelector, {
      target: { value: '#000000' },
    });

    fireEvent.click(getByTestId('workspaceForm-workspaceFeatureVisibility-app1'));
    fireEvent.click(getByTestId('workspaceForm-workspaceFeatureVisibility-category1'));

    fireEvent.click(getByText('Users & Permissions'));
    fireEvent.click(getByTestId('workspaceForm-permissionSettingPanel-user-addNew'));
    const userIdInput = getAllByText('Select')[0];
    fireEvent.click(userIdInput);
    fireEvent.input(getByTestId('comboBoxSearchInput'), {
      target: { value: 'test user id' },
    });
    fireEvent.blur(getByTestId('comboBoxSearchInput'));

    fireEvent.click(getByTestId('workspaceForm-bottomBar-updateButton'));
    expect(workspaceClientUpdate).toHaveBeenCalledWith(
      expect.any(String),
      expect.objectContaining({
        name: 'test workspace name',
        color: '#000000',
        description: 'test workspace description',
        features: expect.arrayContaining(['app1', 'app2', 'app3']),
      }),
      {
        read: {
          users: ['test user id'],
        },
        library_read: {
          users: ['test user id'],
        },
      }
    );
    await waitFor(() => {
      expect(notificationToastsAddSuccess).toHaveBeenCalled();
    });
    expect(notificationToastsAddDanger).not.toHaveBeenCalled();
    await waitFor(() => {
      expect(setHrefSpy).toHaveBeenCalledWith(expect.stringMatching(/workspace_overview$/));
    });
  });

  it('should show danger toasts after update workspace failed', async () => {
    workspaceClientUpdate.mockReturnValue({ result: false, success: false });
    const { getByTestId } = render(
      <WorkspaceUpdater
        workspaceConfigurableApps$={new BehaviorSubject([...PublicAPPInfoMap.values()])}
      />
    );
    const nameInput = getByTestId('workspaceForm-workspaceDetails-nameInputText');
    fireEvent.input(nameInput, {
      target: { value: 'test workspace name' },
    });
    fireEvent.click(getByTestId('workspaceForm-bottomBar-updateButton'));
    expect(workspaceClientUpdate).toHaveBeenCalled();
    await waitFor(() => {
      expect(notificationToastsAddDanger).toHaveBeenCalled();
    });
    expect(notificationToastsAddSuccess).not.toHaveBeenCalled();
  });

  it('should show danger toasts after update workspace threw error', async () => {
    workspaceClientUpdate.mockImplementation(() => {
      throw new Error('update workspace failed');
    });
    const { getByTestId } = render(
      <WorkspaceUpdater
        workspaceConfigurableApps$={new BehaviorSubject([...PublicAPPInfoMap.values()])}
      />
    );
    const nameInput = getByTestId('workspaceForm-workspaceDetails-nameInputText');
    fireEvent.input(nameInput, {
      target: { value: 'test workspace name' },
    });
    fireEvent.click(getByTestId('workspaceForm-bottomBar-updateButton'));
    expect(workspaceClientUpdate).toHaveBeenCalled();
    await waitFor(() => {
      expect(notificationToastsAddDanger).toHaveBeenCalled();
    });
    expect(notificationToastsAddSuccess).not.toHaveBeenCalled();
  });

  it('should show danger toasts when currentWorkspace is missing after click update button', async () => {
    const mockedWorkspacesService = workspacesServiceMock.createSetupContract();
    const { getByTestId } = render(
      <WorkspaceUpdater
        workspaceConfigurableApps$={new BehaviorSubject([...PublicAPPInfoMap.values()])}
        workspaceService={mockedWorkspacesService}
      />
    );

    const nameInput = getByTestId('workspaceForm-workspaceDetails-nameInputText');
    fireEvent.input(nameInput, {
      target: { value: 'test workspace name' },
    });
    fireEvent.click(getByTestId('workspaceForm-bottomBar-updateButton'));
    mockedWorkspacesService.currentWorkspace$ = new BehaviorSubject<WorkspaceObject | null>(null);
    expect(workspaceClientUpdate).toHaveBeenCalled();
    await waitFor(() => {
      expect(notificationToastsAddDanger).toHaveBeenCalled();
    });
    expect(notificationToastsAddSuccess).not.toHaveBeenCalled();
  });
});<|MERGE_RESOLUTION|>--- conflicted
+++ resolved
@@ -168,15 +168,11 @@
   });
 
   it('update workspace successfully', async () => {
-<<<<<<< HEAD
-    const { getByTestId } = render(
-      <WorkspaceUpdater
-        workspaceConfigurableApps$={new BehaviorSubject([...PublicAPPInfoMap.values()])}
-      />
-    );
-=======
-    const { getByTestId, getByText, getAllByText } = render(<WorkspaceUpdater />);
->>>>>>> d911fa71
+    const { getByTestId, getByText, getAllByText } = render(
+      <WorkspaceUpdater
+        workspaceConfigurableApps$={new BehaviorSubject([...PublicAPPInfoMap.values()])}
+      />
+    );
     const nameInput = getByTestId('workspaceForm-workspaceDetails-nameInputText');
     fireEvent.input(nameInput, {
       target: { value: 'test workspace name' },
