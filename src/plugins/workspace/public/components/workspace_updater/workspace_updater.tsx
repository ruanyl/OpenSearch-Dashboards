/*
 * Copyright OpenSearch Contributors
 * SPDX-License-Identifier: Apache-2.0
 */

import React, { useCallback, useEffect, useState } from 'react';
import { EuiPage, EuiPageBody, EuiPageHeader, EuiPageContent } from '@elastic/eui';
import { i18n } from '@osd/i18n';
<<<<<<< HEAD
import { PublicAppInfo, WorkspaceAttribute } from 'opensearch-dashboards/public';
=======
>>>>>>> d911fa71
import { useObservable } from 'react-use';
import { BehaviorSubject, of } from 'rxjs';
import { useOpenSearchDashboards } from '../../../../opensearch_dashboards_react/public';
import { WORKSPACE_OVERVIEW_APP_ID } from '../../../common/constants';
import { formatUrlWithWorkspaceId } from '../../../../../core/public/utils';
import { WorkspaceAttributeWithPermission } from '../../../../../core/types';
import { WorkspaceClient } from '../../workspace_client';
import {
  WorkspaceForm,
  WorkspaceFormSubmitData,
  WorkspaceOperationType,
  convertPermissionsToPermissionSettings,
  convertPermissionSettingsToPermissions,
} from '../workspace_form';

export interface WorkspaceUpdaterProps {
  workspaceConfigurableApps$?: BehaviorSubject<PublicAppInfo[]>;
}

function getFormDataFromWorkspace(
  currentWorkspace: WorkspaceAttributeWithPermission | null | undefined
) {
  if (!currentWorkspace) {
    return null;
  }
  return {
    ...currentWorkspace,
    permissionSettings: currentWorkspace.permissions
      ? convertPermissionsToPermissionSettings(currentWorkspace.permissions)
      : currentWorkspace.permissions,
  };
}

export const WorkspaceUpdater = (props: WorkspaceUpdaterProps) => {
  const {
    services: { application, workspaces, notifications, http, workspaceClient },
  } = useOpenSearchDashboards<{ workspaceClient: WorkspaceClient }>();
  const isPermissionEnabled = application?.capabilities.workspaces.permissionEnabled;

  const currentWorkspace = useObservable(workspaces ? workspaces.currentWorkspace$ : of(null));
<<<<<<< HEAD
  const workspaceConfigurableApps = useObservable(
    props.workspaceConfigurableApps$ ?? of(undefined)
  );
  const [currentWorkspaceFormData, setCurrentWorkspaceFormData] = useState<WorkspaceFormData>(
=======
  const [currentWorkspaceFormData, setCurrentWorkspaceFormData] = useState(
>>>>>>> d911fa71
    getFormDataFromWorkspace(currentWorkspace)
  );

  const handleWorkspaceFormSubmit = useCallback(
    async (data: WorkspaceFormSubmitData) => {
      let result;
      if (!currentWorkspace) {
        notifications?.toasts.addDanger({
          title: i18n.translate('Cannot find current workspace', {
            defaultMessage: 'Cannot update workspace',
          }),
        });
        return;
      }

      try {
        const { permissionSettings, ...attributes } = data;
        result = await workspaceClient.update(
          currentWorkspace.id,
          attributes,
          convertPermissionSettingsToPermissions(permissionSettings)
        );
        if (result?.success) {
          notifications?.toasts.addSuccess({
            title: i18n.translate('workspace.update.success', {
              defaultMessage: 'Update workspace successfully',
            }),
          });
          if (application && http) {
            // Redirect page after one second, leave one second time to show update successful toast.
            window.setTimeout(() => {
              window.location.href = formatUrlWithWorkspaceId(
                application.getUrlForApp(WORKSPACE_OVERVIEW_APP_ID, {
                  absolute: true,
                }),
                currentWorkspace.id,
                http.basePath
              );
            }, 1000);
          }
          return;
        } else {
          throw new Error(result?.error ? result?.error : 'update workspace failed');
        }
      } catch (error) {
        notifications?.toasts.addDanger({
          title: i18n.translate('workspace.update.failed', {
            defaultMessage: 'Failed to update workspace',
          }),
          text: error instanceof Error ? error.message : JSON.stringify(error),
        });
        return;
      }
    },
    [notifications?.toasts, currentWorkspace, http, application, workspaceClient]
  );

  useEffect(() => {
    setCurrentWorkspaceFormData(getFormDataFromWorkspace(currentWorkspace));
  }, [currentWorkspace]);

  if (!currentWorkspaceFormData) {
    return null;
  }

  return (
    <EuiPage paddingSize="none">
      <EuiPageBody panelled>
        <EuiPageHeader restrictWidth pageTitle="Update Workspace" />
        <EuiPageContent
          verticalPosition="center"
          horizontalPosition="center"
          paddingSize="none"
          color="subdued"
          hasShadow={false}
          style={{ width: '100%', maxWidth: 1000 }}
        >
          {application && (
            <WorkspaceForm
              application={application}
              defaultValues={currentWorkspaceFormData}
              onSubmit={handleWorkspaceFormSubmit}
              operationType={WorkspaceOperationType.Update}
<<<<<<< HEAD
              workspaceConfigurableApps={workspaceConfigurableApps}
=======
              permissionEnabled={isPermissionEnabled}
              permissionLastAdminItemDeletable={false}
>>>>>>> d911fa71
            />
          )}
        </EuiPageContent>
      </EuiPageBody>
    </EuiPage>
  );
};<|MERGE_RESOLUTION|>--- conflicted
+++ resolved
@@ -6,10 +6,7 @@
 import React, { useCallback, useEffect, useState } from 'react';
 import { EuiPage, EuiPageBody, EuiPageHeader, EuiPageContent } from '@elastic/eui';
 import { i18n } from '@osd/i18n';
-<<<<<<< HEAD
-import { PublicAppInfo, WorkspaceAttribute } from 'opensearch-dashboards/public';
-=======
->>>>>>> d911fa71
+import { PublicAppInfo } from 'opensearch-dashboards/public';
 import { useObservable } from 'react-use';
 import { BehaviorSubject, of } from 'rxjs';
 import { useOpenSearchDashboards } from '../../../../opensearch_dashboards_react/public';
@@ -50,14 +47,10 @@
   const isPermissionEnabled = application?.capabilities.workspaces.permissionEnabled;
 
   const currentWorkspace = useObservable(workspaces ? workspaces.currentWorkspace$ : of(null));
-<<<<<<< HEAD
   const workspaceConfigurableApps = useObservable(
     props.workspaceConfigurableApps$ ?? of(undefined)
   );
-  const [currentWorkspaceFormData, setCurrentWorkspaceFormData] = useState<WorkspaceFormData>(
-=======
   const [currentWorkspaceFormData, setCurrentWorkspaceFormData] = useState(
->>>>>>> d911fa71
     getFormDataFromWorkspace(currentWorkspace)
   );
 
@@ -141,12 +134,9 @@
               defaultValues={currentWorkspaceFormData}
               onSubmit={handleWorkspaceFormSubmit}
               operationType={WorkspaceOperationType.Update}
-<<<<<<< HEAD
               workspaceConfigurableApps={workspaceConfigurableApps}
-=======
               permissionEnabled={isPermissionEnabled}
               permissionLastAdminItemDeletable={false}
->>>>>>> d911fa71
             />
           )}
         </EuiPageContent>
