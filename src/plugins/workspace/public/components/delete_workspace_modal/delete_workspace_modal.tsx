--- conflicted
+++ resolved
@@ -18,11 +18,7 @@
   EuiSpacer,
   EuiText,
 } from '@elastic/eui';
-<<<<<<< HEAD
 import { WorkspaceAttribute, WorkspaceObject } from 'opensearch-dashboards/public';
-=======
-import { SavedObjectsFindOptions, WorkspaceAttribute } from 'opensearch-dashboards/public';
->>>>>>> 2296b151
 import { i18n } from '@osd/i18n';
 import { useObservable } from 'react-use';
 import { useOpenSearchDashboards } from '../../../../opensearch_dashboards_react/public';
@@ -31,15 +27,6 @@
 import { moveToTargetWorkspace } from './move_to_target_workspace';
 
 type WorkspaceOption = EuiComboBoxOptionOption<WorkspaceAttribute>;
-<<<<<<< HEAD
-=======
-interface SaveObjectToMove {
-  id: string;
-  type: string;
-  workspaces: string[];
-  attributes: any;
-}
->>>>>>> 2296b151
 
 function workspaceToOption(workspace: WorkspaceAttribute): WorkspaceOption {
   return {
@@ -58,32 +45,17 @@
   const [value, setValue] = useState('');
   const { onClose, selectedWorkspace, returnToHome } = props;
   const {
-<<<<<<< HEAD
     services: { application, notifications, http, workspaceClient, workspaces },
   } = useOpenSearchDashboards<{ workspaceClient: WorkspaceClient }>();
 
-=======
-    services: { application, notifications, http, workspaceClient, savedObjects, workspaces },
-  } = useOpenSearchDashboards<{ workspaceClient: WorkspaceClient }>();
-
-  const savedObjectsClient = savedObjects!.client;
->>>>>>> 2296b151
   const [workspaceOptions, setWorkspaceOptions] = useState<WorkspaceOption[]>([]);
   const [targetWorkspaceOption, setTargetWorkspaceOption] = useState<WorkspaceOption[]>([]);
   const [isLoading, setIsLoading] = useState(false);
   const targetWorkspaceId = targetWorkspaceOption?.at(0)?.key;
-<<<<<<< HEAD
-=======
-  let confirmDuplicateButtonEnabled = false;
-  const [savedObjectsCount, setSavedObjectsCount] = useState(0);
-  const [allowedTypes, setAllowedTypes] = useState<string[]>([]);
-  const maxObjectsAmount: number = 200;
->>>>>>> 2296b151
   const onTargetWorkspaceChange = (targetOption: WorkspaceOption[]) => {
     setTargetWorkspaceOption(targetOption);
   };
 
-<<<<<<< HEAD
   const workspaceList = useObservable<WorkspaceObject[]>(workspaces!.workspaceList$);
 
   useEffect(() => {
@@ -97,72 +69,10 @@
       setWorkspaceOptions(initWorkspaceOptions);
     }
   }, [workspaceList]);
-=======
-  if (!!targetWorkspaceId && savedObjectsCount > 0) {
-    confirmDuplicateButtonEnabled = true;
-  }
-
-  useEffect(() => {
-    const workspaceList = workspaces!.workspaceList$.value;
-    const initWorkspaceOptions = [
-      ...workspaceList
-        .filter((workspace: WorkspaceAttribute) => !workspace.libraryReadonly)
-        .filter((workspace: WorkspaceAttribute) => workspace.id !== selectedWorkspace?.id)
-        .map((workspace: WorkspaceAttribute) => workspaceToOption(workspace)),
-    ];
-    setWorkspaceOptions(initWorkspaceOptions);
-    fetchSavedObjectsCount();
-  }, [workspaces]);
-
-  const fetchSavedObjectsCount = async () => {
-    const types = await getAllowedTypes(http!);
-    const findOptions: SavedObjectsFindOptions = {
-      workspaces: [selectedWorkspace?.id as string],
-      fields: ['id'],
-      type: types,
-      perPage: 1,
-    };
-
-    try {
-      const resp = await savedObjectsClient.find(findOptions);
-      setAllowedTypes(types);
-      setSavedObjectsCount(resp.total);
-    } catch (error) {
-      notifications?.toasts.addDanger({
-        title: i18n.translate(
-          'workspace.deleteWorkspaceModal.unableFindSavedObjectsNotificationMessage',
-          { defaultMessage: 'Unable find saved objects count' }
-        ),
-        text: `${error}`,
-      });
-    }
-  };
-
-  const fetchObjects = async () => {
-    const findOptions: SavedObjectsFindOptions = {
-      workspaces: [selectedWorkspace?.id as string],
-      type: allowedTypes,
-      perPage: maxObjectsAmount,
-    };
-
-    try {
-      return await savedObjectsClient.find(findOptions);
-    } catch (error) {
-      notifications?.toasts.addDanger({
-        title: i18n.translate(
-          'workspace.deleteWorkspaceModal.unableFindSavedObjectsNotificationMessage',
-          { defaultMessage: 'Unable find saved objects' }
-        ),
-        text: `${error}`,
-      });
-    }
-  };
->>>>>>> 2296b151
 
   const moveObjectsToTargetWorkspace = async () => {
     setIsLoading(true);
     try {
-<<<<<<< HEAD
       const result = await workspaceClient.moveAllObjects(
         selectedWorkspace?.id as string,
         targetWorkspaceId as string
@@ -170,39 +80,12 @@
       notifications?.toasts.addSuccess({
         title: i18n.translate('workspace.deleteWorkspaceModal.move.successNotification', {
           defaultMessage: 'Moved saved ' + result.length + ' objects successfully',
-=======
-      for (let i = 1; i <= Math.ceil(savedObjectsCount / maxObjectsAmount); i++) {
-        const resp = await fetchObjects();
-        if (resp!.total === 0) break;
-        const objects: SaveObjectToMove[] = resp!.savedObjects.map((obj) => ({
-          id: obj.id,
-          type: obj.type,
-          workspaces: obj.workspaces!,
-          attributes: obj.attributes,
-        }));
-        await moveToTargetWorkspace(
-          http!,
-          objects,
-          selectedWorkspace?.id as string,
-          targetWorkspaceId as string
-        );
-        if (resp!.total < maxObjectsAmount) break;
-      }
-      setSavedObjectsCount(0);
-      notifications?.toasts.addSuccess({
-        title: i18n.translate('workspace.deleteWorkspaceModal.move.successNotification', {
-          defaultMessage: 'Move ' + savedObjectsCount + ' saved objects successfully',
->>>>>>> 2296b151
         }),
       });
     } catch (e) {
       notifications?.toasts.addDanger({
         title: i18n.translate('workspace.deleteWorkspaceModal.move.dangerNotification', {
-<<<<<<< HEAD
           defaultMessage: 'Unable to move saved objects',
-=======
-          defaultMessage: 'Unable to move ' + savedObjectsCount + ' saved objects',
->>>>>>> 2296b151
         }),
       });
     } finally {
@@ -273,29 +156,17 @@
             onChange={onTargetWorkspaceChange}
             singleSelection={{ asPlainText: true }}
             isClearable={false}
-<<<<<<< HEAD
             isInvalid={!targetWorkspaceId}
-=======
-            isInvalid={!confirmDuplicateButtonEnabled}
->>>>>>> 2296b151
           />
           <EuiSpacer size="m" />
 
           <EuiButton
-<<<<<<< HEAD
             data-test-subj="Move All button"
-=======
-            data-test-subj="Duplicate All button"
->>>>>>> 2296b151
             onClick={moveObjectsToTargetWorkspace}
             fill
             color="primary"
             size="s"
-<<<<<<< HEAD
             disabled={!targetWorkspaceId || isLoading}
-=======
-            disabled={!confirmDuplicateButtonEnabled}
->>>>>>> 2296b151
             isLoading={isLoading}
           >
             Move All
