/*
 * Copyright OpenSearch Contributors
 * SPDX-License-Identifier: Apache-2.0
 */

import React from 'react';
import ReactDOM from 'react-dom';
import { CoreStart } from '../../../core/public';
import { WorkspaceDropdownList } from './containers/workspace_dropdown_list';

export const mountDropdownList = (core: CoreStart) => {
  core.chrome.navControls.registerLeft({
    order: 0,
    mount: (element) => {
      ReactDOM.render(
<<<<<<< HEAD
        <WorkspaceDropdownList coreStart={core} onCreateWorkspace={() => alert('create')} />,
=======
        <WorkspaceDropdownList
          coreStart={core}
          onSwitchWorkspace={async (id: string) => {
            await new Promise((resolve) => setTimeout(resolve, 1000));
            alert(`switch to workspace ${id}`);
          }}
          // onSwitchWorkspace={(id: string) => alert(`switch to workspace ${id}`)}
        />,
>>>>>>> 724ba554
        element
      );
      return () => {
        ReactDOM.unmountComponentAtNode(element);
      };
    },
  });
};<|MERGE_RESOLUTION|>--- conflicted
+++ resolved
@@ -13,18 +13,7 @@
     order: 0,
     mount: (element) => {
       ReactDOM.render(
-<<<<<<< HEAD
-        <WorkspaceDropdownList coreStart={core} onCreateWorkspace={() => alert('create')} />,
-=======
-        <WorkspaceDropdownList
-          coreStart={core}
-          onSwitchWorkspace={async (id: string) => {
-            await new Promise((resolve) => setTimeout(resolve, 1000));
-            alert(`switch to workspace ${id}`);
-          }}
-          // onSwitchWorkspace={(id: string) => alert(`switch to workspace ${id}`)}
-        />,
->>>>>>> 724ba554
+        <WorkspaceDropdownList coreStart={core}/>,
         element
       );
       return () => {
