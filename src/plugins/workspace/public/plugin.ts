--- conflicted
+++ resolved
@@ -185,39 +185,6 @@
     return {};
   }
 
-<<<<<<< HEAD
-  private workspaceToChromeNavLink(
-    workspace: WorkspaceAttribute,
-    http: HttpSetup,
-    application: ApplicationStart,
-    index: number
-  ): ChromeNavLink {
-    const id = WORKSPACE_OVERVIEW_APP_ID + '/' + workspace.id;
-    const url = formatUrlWithWorkspaceId(
-      application.getUrlForApp(WORKSPACE_OVERVIEW_APP_ID, {
-        absolute: true,
-      }),
-      workspace.id,
-      http.basePath
-    );
-    return {
-      id,
-      url,
-      order: index,
-      hidden: false,
-      disabled: false,
-      baseUrl: url,
-      href: url,
-      category: WORKSPACE_NAV_CATEGORY,
-      title: i18n.translate('core.ui.workspaceNavList.workspaceName', {
-        defaultMessage: workspace.name,
-      }),
-      externalLink: true,
-    };
-  }
-
-=======
->>>>>>> c83393b5
   private _changeSavedObjectCurrentWorkspace() {
     if (this.coreStart) {
       return this.coreStart.workspaces.currentWorkspaceId$.subscribe((currentWorkspaceId) => {
