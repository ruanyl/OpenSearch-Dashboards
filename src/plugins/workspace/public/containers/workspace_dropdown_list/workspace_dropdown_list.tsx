--- conflicted
+++ resolved
@@ -53,7 +53,6 @@
     [allWorkspaceOptions]
   );
 
-<<<<<<< HEAD
   const onChange = useCallback(
     (workspaceOption: WorkspaceOption[]) => {
       /** switch the workspace */
@@ -67,24 +66,6 @@
     },
     [coreStart.workspaces]
   );
-=======
-  const onChange = (workspaceOption: WorkspaceOption[]) => {
-    /** switch the workspace */
-    setLoading(true);
-    onSwitchWorkspace(workspaceOption[0].key!)
-      .catch((err) =>
-        coreStart.notifications.toasts.addDanger({
-          title: i18n.translate('workspace.dropdownList.switchWorkspaceErrorTitle', {
-            defaultMessage: 'some error happens when switching workspace',
-          }),
-          text: getErrorMessage(err),
-        })
-      )
-      .finally(() => {
-        setLoading(false);
-      });
-  };
->>>>>>> 60b42782
 
   const onCreateWorkspaceClick = () => {
     coreStart.application.navigateToApp(WORKSPACE_APP_ID, { path: PATHS.create });
