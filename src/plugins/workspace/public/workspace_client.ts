--- conflicted
+++ resolved
@@ -128,7 +128,6 @@
     });
 
     if (result?.success) {
-<<<<<<< HEAD
       const resultWithWritePermission = await this.list({
         perPage: 999,
         permissionModes: [WorkspacePermissionMode.LibraryWrite],
@@ -143,11 +142,6 @@
         }));
         this.workspaces.workspaceList$.next(workspaces);
       }
-=======
-      this.workspaces.workspaceList$.next(result.result.workspaces);
-    } else {
-      this.workspaces.workspaceList$.next([]);
->>>>>>> efe62545
     }
   }
 
