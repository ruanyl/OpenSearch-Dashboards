--- conflicted
+++ resolved
@@ -3,10 +3,6 @@
  * SPDX-License-Identifier: Apache-2.0
  */
 import { i18n } from '@osd/i18n';
-<<<<<<< HEAD
-import type { SavedObject, SavedObjectsClientContract, CoreSetup } from '../../../core/server';
-import { MANAGEMENT_WORKSPACE, PUBLIC_WORKSPACE, WORKSPACE_TYPE } from '../../../core/server';
-=======
 import type {
   SavedObject,
   SavedObjectsClientContract,
@@ -15,7 +11,6 @@
   ISavedObjectsRepository,
 } from '../../../core/server';
 import { WORKSPACE_TYPE } from '../../../core/server';
->>>>>>> afa373a0
 import {
   IWorkspaceDBImpl,
   WorkspaceFindOptions,
