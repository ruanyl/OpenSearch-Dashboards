/*
 * Copyright OpenSearch Contributors
 * SPDX-License-Identifier: Apache-2.0
 */

import { i18n } from '@osd/i18n';
import Boom from '@hapi/boom';

import {
  OpenSearchDashboardsRequest,
  SavedObject,
  SavedObjectsAddToWorkspacesOptions,
  SavedObjectsBaseOptions,
  SavedObjectsBulkCreateObject,
  SavedObjectsBulkGetObject,
  SavedObjectsBulkResponse,
  SavedObjectsClientWrapperFactory,
  SavedObjectsCreateOptions,
  SavedObjectsDeleteOptions,
  SavedObjectsFindOptions,
  SavedObjectsShareObjects,
  SavedObjectsUpdateOptions,
  SavedObjectsUpdateResponse,
  SavedObjectsBulkUpdateObject,
  SavedObjectsBulkUpdateResponse,
  SavedObjectsBulkUpdateOptions,
  SavedObjectsPermissionControlContract,
  WORKSPACE_TYPE,
  ACL,
  WorkspacePermissionMode,
} from '../../../../core/server';

// Can't throw unauthorized for now, the page will be refreshed if unauthorized
const generateWorkspacePermissionError = () =>
  Boom.illegal(
    i18n.translate('workspace.permission.invalidate', {
      defaultMessage: 'Invalid workspace permission',
    })
  );

const generateSavedObjectsPermissionError = () =>
  Boom.illegal(
    i18n.translate('saved_objects.permission.invalidate', {
      defaultMessage: 'Invalid saved objects permission',
    })
  );

interface AttributesWithWorkspaces {
  workspaces: string[];
}

const isWorkspacesLikeAttributes = (attributes: unknown): attributes is AttributesWithWorkspaces =>
  typeof attributes === 'object' &&
  !!attributes &&
  attributes.hasOwnProperty('workspaces') &&
  Array.isArray((attributes as { workspaces: unknown }).workspaces);

export class WorkspaceSavedObjectsClientWrapper {
  private formatWorkspacePermissionModeToStringArray(
    permission: WorkspacePermissionMode | WorkspacePermissionMode[]
  ): string[] {
    if (Array.isArray(permission)) {
      return permission;
    }

    return [permission];
  }
  private async validateSingleObjectPermissions(
    id: string | undefined,
    type: string,
    request: OpenSearchDashboardsRequest,
    permissionMode: WorkspacePermissionMode | WorkspacePermissionMode[]
  ) {
    // PermissionMode here is an array which is merged by workspace type required permission and other saved object required permission.
    // So we only need to do one permission check no matter its type.
    if (!id) {
      return;
    }
    const validateResult = await this.permissionControl.validate(
      request,
      {
<<<<<<< HEAD
        type,
        id,
=======
        type: WORKSPACE_TYPE,
        id: workspaceId,
>>>>>>> d7328338
      },
      this.formatWorkspacePermissionModeToStringArray(permissionMode)
    );
    if (!validateResult?.result) {
      throw generateWorkspacePermissionError();
<<<<<<< HEAD
    }
  }

  private async validateMultiObjectsPermissions(
    objects: Array<Pick<SavedObject, 'id' | 'type'>>,
    request: OpenSearchDashboardsRequest,
    permissionMode: WorkspacePermissionMode | WorkspacePermissionMode[]
  ) {
    // PermissionMode here is an array which is merged by workspace type required permission and other saved object required permission.
    // So we only need to do one permission check no matter its type.
    let permitted = true;

    for (const { id, type } of objects) {
      const validateResult = await this.permissionControl.validate(
        request,
        {
          type,
          id,
        },
        this.formatWorkspacePermissionModeToStringArray(permissionMode)
      );
      if (!validateResult?.result) {
        permitted = false;
        break;
      }
      return permitted;
=======
>>>>>>> d7328338
    }
  }

  private async validateMultiWorkspacesPermissions(
    workspacesIds: string[],
    request: OpenSearchDashboardsRequest,
    permissionMode: WorkspacePermissionMode | WorkspacePermissionMode[]
  ) {
<<<<<<< HEAD
    const workspaces = workspacesIds.map((id) => ({ id, type: WORKSPACE_TYPE }));
    return await this.validateMultiObjectsPermissions(workspaces, request, permissionMode);
  }

  private async validateWorkspaceAttributesPermitted<T = unknown>(
    attributes: Partial<T> | T,
    request: OpenSearchDashboardsRequest,
    permissionMode: WorkspacePermissionMode | WorkspacePermissionMode[]
  ) {
    if (isWorkspacesLikeAttributes(attributes)) {
      return await this.validateMultiWorkspacesPermissions(
        attributes.workspaces,
        request,
        permissionMode
      );
=======
    if (!workspaces) {
      return;
    }
    for (const workspaceId of workspaces) {
      const validateResult = await this.permissionControl.validate(
        request,
        {
          type: WORKSPACE_TYPE,
          id: workspaceId,
        },
        this.formatWorkspacePermissionModeToStringArray(permissionMode)
      );
      if (!validateResult?.result) {
        throw generateWorkspacePermissionError();
      }
>>>>>>> d7328338
    }
    return false;
  }

  private async validateAtLeastOnePermittedWorkspaces(
    workspaces: string[] | undefined,
    request: OpenSearchDashboardsRequest,
    permissionMode: WorkspacePermissionMode | WorkspacePermissionMode[]
  ) {
    if (!workspaces) {
      return;
    }
    let permitted = false;
    for (const workspaceId of workspaces) {
      const validateResult = await this.permissionControl.validate(
        request,
        {
          type: WORKSPACE_TYPE,
          id: workspaceId,
        },
        this.formatWorkspacePermissionModeToStringArray(permissionMode)
      );
      if (validateResult?.result) {
        permitted = true;
        break;
      }
    }
    return permitted;
  }

  /**
   * check if the type include workspace
   * Workspace permission check is totally different from object permission check.
   * @param type
   * @returns
   */
  private isRelatedToWorkspace(type: string | string[]): boolean {
    return type === WORKSPACE_TYPE || (Array.isArray(type) && type.includes(WORKSPACE_TYPE));
  }

  public wrapperFactory: SavedObjectsClientWrapperFactory = (wrapperOptions) => {
    const deleteWithWorkspacePermissionControl = async (
      type: string,
      id: string,
      options: SavedObjectsDeleteOptions = {}
    ) => {
      const objectToDeleted = await wrapperOptions.client.get(type, id, options);
      const workspacePermitted = await this.validateMultiWorkspacesPermissions(
        objectToDeleted.workspaces!,
        wrapperOptions.request,
        WorkspacePermissionMode.Management
      );

      if (!workspacePermitted) {
        const objectsPermitted = await this.validateMultiObjectsPermissions(
          [{ type, id }],
          wrapperOptions.request,
          [WorkspacePermissionMode.Management, WorkspacePermissionMode.Write]
        );
        if (!objectsPermitted) {
          throw generateSavedObjectsPermissionError();
        }
      }
      return await wrapperOptions.client.delete(type, id, options);
    };

    const updateWithWorkspacePermissionControl = async <T = unknown>(
      type: string,
      id: string,
      attributes: Partial<T>,
      options: SavedObjectsUpdateOptions = {}
    ): Promise<SavedObjectsUpdateResponse<T>> => {
      const workspacePermitted = await this.validateWorkspaceAttributesPermitted(
        attributes,
        wrapperOptions.request,
        WorkspacePermissionMode.Management
      );

      if (!workspacePermitted) {
        await this.validateSingleObjectPermissions(id, type, wrapperOptions.request, [
          WorkspacePermissionMode.Management,
          WorkspacePermissionMode.Write,
        ]);
      }
      return await wrapperOptions.client.update(type, id, attributes, options);
    };

    const bulkUpdateWithWorkspacePermissionControl = async <T = unknown>(
      objects: Array<SavedObjectsBulkUpdateObject<T>>,
      options?: SavedObjectsBulkUpdateOptions
    ): Promise<SavedObjectsBulkUpdateResponse<T>> => {
      for (const object of objects) {
        const workspacePermitted = await this.validateWorkspaceAttributesPermitted(
          object.attributes,
          wrapperOptions.request,
          WorkspacePermissionMode.Management
        );

        if (!workspacePermitted) {
          await this.validateSingleObjectPermissions(
            object.id,
            object.type,
            wrapperOptions.request,
            [WorkspacePermissionMode.Management, WorkspacePermissionMode.Write]
          );
        }
      }

      return await wrapperOptions.client.bulkUpdate(objects, options);
    };

    const bulkCreateWithWorkspacePermissionControl = async <T = unknown>(
      objects: Array<SavedObjectsBulkCreateObject<T>>,
      options: SavedObjectsCreateOptions = {}
    ): Promise<SavedObjectsBulkResponse<T>> => {
      if (options.workspaces) {
        const permitted = await this.validateMultiWorkspacesPermissions(
          options.workspaces,
          wrapperOptions.request,
          [WorkspacePermissionMode.Write, WorkspacePermissionMode.Management]
        );
        if (!permitted) {
          throw generateSavedObjectsPermissionError();
        }
      }
      return await wrapperOptions.client.bulkCreate(objects, options);
    };

    const createWithWorkspacePermissionControl = async <T = unknown>(
      type: string,
      attributes: T,
      options?: SavedObjectsCreateOptions
    ) => {
      const workspacePermitted = await this.validateWorkspaceAttributesPermitted(
        attributes,
        wrapperOptions.request,
        WorkspacePermissionMode.Management
      );
      if (!workspacePermitted) {
        throw generateWorkspacePermissionError();
      }

      return await wrapperOptions.client.create(type, attributes, options);
    };

    const getWithWorkspacePermissionControl = async <T = unknown>(
      type: string,
      id: string,
      options: SavedObjectsBaseOptions = {}
    ): Promise<SavedObject<T>> => {
      const objectToGet = await wrapperOptions.client.get<T>(type, id, options);
      const workspacePermitted = await this.validateAtLeastOnePermittedWorkspaces(
        objectToGet.workspaces,
        wrapperOptions.request,
        WorkspacePermissionMode.Read
      );

      if (!workspacePermitted) {
        await this.validateSingleObjectPermissions(id, type, wrapperOptions.request, [
          WorkspacePermissionMode.LibraryRead,
          WorkspacePermissionMode.LibraryWrite,
          WorkspacePermissionMode.Management,
          WorkspacePermissionMode.Read,
          WorkspacePermissionMode.Write,
        ]);
      }
      return objectToGet;
    };

    const bulkGetWithWorkspacePermissionControl = async <T = unknown>(
      objects: SavedObjectsBulkGetObject[] = [],
      options: SavedObjectsBaseOptions = {}
    ): Promise<SavedObjectsBulkResponse<T>> => {
      const nonWorkspacePermittedObjects = [];
      const objectToBulkGet = await wrapperOptions.client.bulkGet<T>(objects, options);

      for (const object of objectToBulkGet.saved_objects) {
        const workspacePermitted = await this.validateAtLeastOnePermittedWorkspaces(
          object.workspaces,
          wrapperOptions.request,
          WorkspacePermissionMode.Read
        );
        if (!workspacePermitted) {
          nonWorkspacePermittedObjects.push(object);
        }
      }

      if (nonWorkspacePermittedObjects.length > 0) {
        const objectsPermitted = this.permissionControl.batchValidate(
          wrapperOptions.request,
          nonWorkspacePermittedObjects,
          [
            WorkspacePermissionMode.LibraryRead,
            WorkspacePermissionMode.LibraryWrite,
            WorkspacePermissionMode.Management,
            WorkspacePermissionMode.Write,
            WorkspacePermissionMode.Read,
          ]
        );
        if (!objectsPermitted) {
          throw generateSavedObjectsPermissionError();
        }
      }

      return objectToBulkGet;
    };

    const findWithWorkspacePermissionControl = async <T = unknown>(
      options: SavedObjectsFindOptions
    ) => {
      const principals = this.permissionControl.getPrincipalsFromRequest(wrapperOptions.request);

      if (this.isRelatedToWorkspace(options.type)) {
        const queryDSLForQueryingWorkspaces = ACL.genereateGetPermittedSavedObjectsQueryDSL(
          [
            WorkspacePermissionMode.LibraryRead,
            WorkspacePermissionMode.LibraryWrite,
            WorkspacePermissionMode.Management,
          ],
          principals,
          WORKSPACE_TYPE
        );
        options.queryDSL = queryDSLForQueryingWorkspaces;
      } else {
        const permittedWorkspaceIds = await this.permissionControl.getPermittedWorkspaceIds(
          wrapperOptions.request,
          [
            WorkspacePermissionMode.LibraryRead,
            WorkspacePermissionMode.LibraryWrite,
            WorkspacePermissionMode.Management,
          ]
        );
        if (options.workspaces) {
          const isEveryWorkspaceIsPermitted = options.workspaces.every((item) =>
            (permittedWorkspaceIds || []).includes(item)
          );
          if (!isEveryWorkspaceIsPermitted) {
            throw generateWorkspacePermissionError();
          }
        } else {
          const queryDSL = ACL.genereateGetPermittedSavedObjectsQueryDSL(
            [WorkspacePermissionMode.Read, WorkspacePermissionMode.Write],
            principals,
            options.type
          );
          options.workspaces = undefined;
          /**
           * Select all the docs that
           * 1. ACL matches read or write permission OR
           * 2. workspaces matches library_read or library_write or management OR
           * 3. Advanced settings
           */
          options.queryDSL = {
            query: {
              bool: {
                filter: [
                  {
                    bool: {
                      should: [
                        {
                          term: {
                            type: 'config',
                          },
                        },
                        queryDSL.query,
                        {
                          terms: {
                            workspaces: permittedWorkspaceIds,
                          },
                        },
                        // TODO: remove this child clause when home workspace proposal is finalized.
                        {
                          bool: {
                            must_not: {
                              exists: {
                                field: 'workspaces',
                              },
                            },
                          },
                        },
                      ],
                    },
                  },
                ],
              },
            },
          };
        }
      }

      return await wrapperOptions.client.find<T>(options);
    };

    const addToWorkspacesWithPermissionControl = async (
      objects: SavedObjectsShareObjects[],
      targetWorkspaces: string[],
      options: SavedObjectsAddToWorkspacesOptions = {}
    ) => {
      // target workspaces
      const workspacePermitted = await this.validateMultiWorkspacesPermissions(
        targetWorkspaces,
        wrapperOptions.request,
        [WorkspacePermissionMode.LibraryWrite, WorkspacePermissionMode.Management]
      );
      if (!workspacePermitted) {
        throw generateWorkspacePermissionError();
      }

      // saved_objects
      const permitted = await this.permissionControl.batchValidate(
        wrapperOptions.request,
        objects.map((savedObj) => ({
          ...savedObj,
        })),
        [WorkspacePermissionMode.Write]
      );

      if (!permitted) {
        throw generateSavedObjectsPermissionError();
      }

      return await wrapperOptions.client.addToWorkspaces(objects, targetWorkspaces, options);
    };

    return {
      ...wrapperOptions.client,
      get: getWithWorkspacePermissionControl,
      checkConflicts: wrapperOptions.client.checkConflicts,
      find: findWithWorkspacePermissionControl,
      bulkGet: bulkGetWithWorkspacePermissionControl,
      errors: wrapperOptions.client.errors,
      addToNamespaces: wrapperOptions.client.addToNamespaces,
      deleteFromNamespaces: wrapperOptions.client.deleteFromNamespaces,
      create: createWithWorkspacePermissionControl,
      bulkCreate: bulkCreateWithWorkspacePermissionControl,
      delete: deleteWithWorkspacePermissionControl,
      update: updateWithWorkspacePermissionControl,
      bulkUpdate: bulkUpdateWithWorkspacePermissionControl,
      addToWorkspaces: addToWorkspacesWithPermissionControl,
    };
  };

  constructor(private readonly permissionControl: SavedObjectsPermissionControlContract) {}
}<|MERGE_RESOLUTION|>--- conflicted
+++ resolved
@@ -79,19 +79,13 @@
     const validateResult = await this.permissionControl.validate(
       request,
       {
-<<<<<<< HEAD
         type,
         id,
-=======
-        type: WORKSPACE_TYPE,
-        id: workspaceId,
->>>>>>> d7328338
       },
       this.formatWorkspacePermissionModeToStringArray(permissionMode)
     );
     if (!validateResult?.result) {
       throw generateWorkspacePermissionError();
-<<<<<<< HEAD
     }
   }
 
@@ -118,8 +112,6 @@
         break;
       }
       return permitted;
-=======
->>>>>>> d7328338
     }
   }
 
@@ -128,7 +120,6 @@
     request: OpenSearchDashboardsRequest,
     permissionMode: WorkspacePermissionMode | WorkspacePermissionMode[]
   ) {
-<<<<<<< HEAD
     const workspaces = workspacesIds.map((id) => ({ id, type: WORKSPACE_TYPE }));
     return await this.validateMultiObjectsPermissions(workspaces, request, permissionMode);
   }
@@ -144,23 +135,6 @@
         request,
         permissionMode
       );
-=======
-    if (!workspaces) {
-      return;
-    }
-    for (const workspaceId of workspaces) {
-      const validateResult = await this.permissionControl.validate(
-        request,
-        {
-          type: WORKSPACE_TYPE,
-          id: workspaceId,
-        },
-        this.formatWorkspacePermissionModeToStringArray(permissionMode)
-      );
-      if (!validateResult?.result) {
-        throw generateWorkspacePermissionError();
-      }
->>>>>>> d7328338
     }
     return false;
   }
