/*
 * Copyright OpenSearch Contributors
 * SPDX-License-Identifier: Apache-2.0
 */

import { i18n } from '@osd/i18n';
import { Observable } from 'rxjs';
import { first } from 'rxjs/operators';

import {
  OpenSearchDashboardsRequest,
  SavedObject,
  SavedObjectsAddToWorkspacesOptions,
  SavedObjectsBaseOptions,
  SavedObjectsBulkCreateObject,
  SavedObjectsBulkGetObject,
  SavedObjectsBulkResponse,
  SavedObjectsClientWrapperFactory,
  SavedObjectsCreateOptions,
  SavedObjectsDeleteOptions,
  SavedObjectsFindOptions,
  SavedObjectsShareObjects,
  SavedObjectsUpdateOptions,
  SavedObjectsUpdateResponse,
  SavedObjectsBulkUpdateObject,
  SavedObjectsBulkUpdateResponse,
  SavedObjectsBulkUpdateOptions,
  SavedObjectsPermissionControlContract,
  WORKSPACE_TYPE,
  WorkspacePermissionMode,
<<<<<<< HEAD
  SavedObjectsDeleteByWorkspaceOptions,
=======
  SavedObjectsErrorHelpers,
>>>>>>> afa373a0
} from '../../../../core/server';
import { ConfigSchema } from '../../config';
import { WorkspaceFindOptions } from '../types';

// Can't throw unauthorized for now, the page will be refreshed if unauthorized
const generateWorkspacePermissionError = () => {
  SavedObjectsErrorHelpers.decorateForbiddenError(
    new Error(
      i18n.translate('workspace.permission.invalidate', {
        defaultMessage: 'Invalid workspace permission',
      })
    )
  );
};

const generateSavedObjectsPermissionError = () =>
  SavedObjectsErrorHelpers.decorateForbiddenError(
    new Error(
      i18n.translate('saved_objects.permission.invalidate', {
        defaultMessage: 'Invalid saved objects permission',
      })
    )
  );

export class WorkspaceSavedObjectsClientWrapper {
  private config?: ConfigSchema;
  private formatWorkspacePermissionModeToStringArray(
    permission: WorkspacePermissionMode | WorkspacePermissionMode[]
  ): string[] {
    if (Array.isArray(permission)) {
      return permission;
    }

    return [permission];
  }

  private async validateObjectsPermissions(
    objects: Array<Pick<SavedObject, 'id' | 'type'>>,
    request: OpenSearchDashboardsRequest,
    permissionMode: WorkspacePermissionMode | WorkspacePermissionMode[]
  ) {
    // PermissionMode here is an array which is merged by workspace type required permission and other saved object required permission.
    // So we only need to do one permission check no matter its type.
    for (const { id, type } of objects) {
      const validateResult = await this.permissionControl.validate(
        request,
        {
          type,
          id,
        },
        this.formatWorkspacePermissionModeToStringArray(permissionMode)
      );
      if (!validateResult?.result) {
        return false;
      }
    }
    return true;
  }

  // validate if the `request` has the specified permission(`permissionMode`) to the given `workspaceIds`
  private async validateMultiWorkspacesPermissions(
    workspacesIds: string[],
    request: OpenSearchDashboardsRequest,
    permissionMode: WorkspacePermissionMode | WorkspacePermissionMode[]
  ) {
    // for attributes and options passed in this function, the num of workspaces may be 0.This case should not be passed permission check.
    if (workspacesIds.length === 0) {
      return false;
    }
    const workspaces = workspacesIds.map((id) => ({ id, type: WORKSPACE_TYPE }));
    return await this.validateObjectsPermissions(workspaces, request, permissionMode);
  }

  private async validateAtLeastOnePermittedWorkspaces(
    workspaces: string[] | undefined,
    request: OpenSearchDashboardsRequest,
    permissionMode: WorkspacePermissionMode | WorkspacePermissionMode[]
  ) {
    // for attributes and options passed in this function, the num of workspaces attribute may be 0.This case should not be passed permission check.
    if (!workspaces || workspaces.length === 0) {
      return false;
    }
    for (const workspaceId of workspaces) {
      const validateResult = await this.permissionControl.validate(
        request,
        {
          type: WORKSPACE_TYPE,
          id: workspaceId,
        },
        this.formatWorkspacePermissionModeToStringArray(permissionMode)
      );
      if (validateResult?.result) {
        return true;
      }
    }
    return false;
  }

  private isDashboardAdmin(request: OpenSearchDashboardsRequest): boolean {
    const config = this.config || ({} as ConfigSchema);
    const principals = this.permissionControl.getPrincipalsFromRequest(request);
    const adminBackendRoles = config?.dashboardAdmin?.backendRoles || [];
    const matchAny = principals?.groups?.some((item) => adminBackendRoles.includes(item)) || false;
    return matchAny;
  }

  public wrapperFactory: SavedObjectsClientWrapperFactory = (wrapperOptions) => {
    const deleteWithWorkspacePermissionControl = async (
      type: string,
      id: string,
      options: SavedObjectsDeleteOptions = {}
    ) => {
      const objectToDeleted = await wrapperOptions.client.get(type, id, options);
      const workspacePermitted = await this.validateMultiWorkspacesPermissions(
        objectToDeleted.workspaces ?? [],
        wrapperOptions.request,
        [WorkspacePermissionMode.LibraryWrite, WorkspacePermissionMode.Management]
      );

      if (!workspacePermitted) {
        const objectsPermitted = await this.validateObjectsPermissions(
          [{ type, id }],
          wrapperOptions.request,
          [
            WorkspacePermissionMode.Management,
            WorkspacePermissionMode.LibraryWrite,
            WorkspacePermissionMode.Write,
          ]
        );
        if (!objectsPermitted) {
          throw generateSavedObjectsPermissionError();
        }
      }
      return await wrapperOptions.client.delete(type, id, options);
    };

    // validate `objectToUpdate` if can update with workspace permission, which is used for update and bulkUpdate
    const validateUpdateWithWorkspacePermission = async <T = unknown>(
      objectToUpdate: SavedObject<T>
    ): Promise<boolean> => {
      let workspacePermitted = false;
      if (objectToUpdate.workspaces && objectToUpdate.workspaces.length > 0) {
        workspacePermitted =
          (await this.validateAtLeastOnePermittedWorkspaces(
            objectToUpdate.workspaces,
            wrapperOptions.request,
            [WorkspacePermissionMode.Management, WorkspacePermissionMode.LibraryWrite]
          )) ?? false;
      }

      if (workspacePermitted) {
        return true;
      } else {
        const { id, type } = objectToUpdate;
        const objectsPermitted = await this.validateObjectsPermissions(
          [{ id, type }],
          wrapperOptions.request,
          [
            WorkspacePermissionMode.Management,
            WorkspacePermissionMode.LibraryWrite,
            WorkspacePermissionMode.Write,
          ]
        );
        return objectsPermitted ?? false;
      }
    };

    const updateWithWorkspacePermissionControl = async <T = unknown>(
      type: string,
      id: string,
      attributes: Partial<T>,
      options: SavedObjectsUpdateOptions = {}
    ): Promise<SavedObjectsUpdateResponse<T>> => {
      const objectToUpdate = await wrapperOptions.client.get<T>(type, id, options);
      const permitted = await validateUpdateWithWorkspacePermission(objectToUpdate);
      if (!permitted) {
        throw generateSavedObjectsPermissionError();
      }
      return await wrapperOptions.client.update(type, id, attributes, options);
    };

    const bulkUpdateWithWorkspacePermissionControl = async <T = unknown>(
      objects: Array<SavedObjectsBulkUpdateObject<T>>,
      options?: SavedObjectsBulkUpdateOptions
    ): Promise<SavedObjectsBulkUpdateResponse<T>> => {
      const objectsToUpdate = await wrapperOptions.client.bulkGet<T>(objects, options);

      for (const object of objectsToUpdate.saved_objects) {
        const permitted = await validateUpdateWithWorkspacePermission(object);
        if (!permitted) {
          throw generateSavedObjectsPermissionError();
        }
      }

      return await wrapperOptions.client.bulkUpdate(objects, options);
    };

    const bulkCreateWithWorkspacePermissionControl = async <T = unknown>(
      objects: Array<SavedObjectsBulkCreateObject<T>>,
      options: SavedObjectsCreateOptions = {}
    ): Promise<SavedObjectsBulkResponse<T>> => {
      if (options?.workspaces && options.workspaces.length > 0) {
        const permitted = await this.validateMultiWorkspacesPermissions(
          options.workspaces,
          wrapperOptions.request,
          [WorkspacePermissionMode.LibraryWrite, WorkspacePermissionMode.Management]
        );
        if (!permitted) {
          throw generateSavedObjectsPermissionError();
        }
      }
      return await wrapperOptions.client.bulkCreate(objects, options);
    };

    const createWithWorkspacePermissionControl = async <T = unknown>(
      type: string,
      attributes: T,
      options?: SavedObjectsCreateOptions
    ) => {
      let workspacePermitted;
      if (options?.workspaces && options.workspaces.length > 0) {
        workspacePermitted = await this.validateMultiWorkspacesPermissions(
          options.workspaces,
          wrapperOptions.request,
          [WorkspacePermissionMode.LibraryWrite, WorkspacePermissionMode.Management]
        );
      } else {
        workspacePermitted = true;
      }

      if (!workspacePermitted) {
        throw generateWorkspacePermissionError();
      }

      return await wrapperOptions.client.create(type, attributes, options);
    };

    const getWithWorkspacePermissionControl = async <T = unknown>(
      type: string,
      id: string,
      options: SavedObjectsBaseOptions = {}
    ): Promise<SavedObject<T>> => {
      const objectToGet = await wrapperOptions.client.get<T>(type, id, options);
      const workspacePermitted = await this.validateAtLeastOnePermittedWorkspaces(
        objectToGet.workspaces,
        wrapperOptions.request,
        [
          WorkspacePermissionMode.LibraryRead,
          WorkspacePermissionMode.LibraryWrite,
          WorkspacePermissionMode.Management,
        ]
      );

      if (!workspacePermitted) {
        const objectsPermitted = await this.validateObjectsPermissions(
          [{ id, type }],
          wrapperOptions.request,
          [
            WorkspacePermissionMode.LibraryRead,
            WorkspacePermissionMode.LibraryWrite,
            WorkspacePermissionMode.Management,
            WorkspacePermissionMode.Read,
            WorkspacePermissionMode.Write,
          ]
        );
        if (!objectsPermitted) {
          throw generateSavedObjectsPermissionError();
        }
      }
      return objectToGet;
    };

    const bulkGetWithWorkspacePermissionControl = async <T = unknown>(
      objects: SavedObjectsBulkGetObject[] = [],
      options: SavedObjectsBaseOptions = {}
    ): Promise<SavedObjectsBulkResponse<T>> => {
      const nonWorkspacePermittedObjects = [];
      const objectToBulkGet = await wrapperOptions.client.bulkGet<T>(objects, options);

      for (const object of objectToBulkGet.saved_objects) {
        const workspacePermitted = await this.validateAtLeastOnePermittedWorkspaces(
          object.workspaces,
          wrapperOptions.request,
          [
            WorkspacePermissionMode.LibraryRead,
            WorkspacePermissionMode.LibraryWrite,
            WorkspacePermissionMode.Management,
          ]
        );
        if (!workspacePermitted) {
          nonWorkspacePermittedObjects.push(object);
        }
      }

      if (nonWorkspacePermittedObjects.length > 0) {
        const objectsPermitted = this.permissionControl.batchValidate(
          wrapperOptions.request,
          nonWorkspacePermittedObjects,
          [
            WorkspacePermissionMode.LibraryRead,
            WorkspacePermissionMode.LibraryWrite,
            WorkspacePermissionMode.Management,
            WorkspacePermissionMode.Write,
            WorkspacePermissionMode.Read,
          ]
        );
        if (!objectsPermitted) {
          throw generateSavedObjectsPermissionError();
        }
      }

      return objectToBulkGet;
    };

    const findWithWorkspacePermissionControl = async <T = unknown>(
      options: SavedObjectsFindOptions & Pick<WorkspaceFindOptions, 'permissionModes'>
    ) => {
      const principals = this.permissionControl.getPrincipalsFromRequest(wrapperOptions.request);
      const processedOptions = await wrapperOptions.client.processFindOptions({
        options,
        principals,
      });
      return await wrapperOptions.client.find<T>(processedOptions);
    };

    const addToWorkspacesWithPermissionControl = async (
      objects: SavedObjectsShareObjects[],
      targetWorkspaces: string[],
      options: SavedObjectsAddToWorkspacesOptions = {}
    ) => {
      // target workspaces
      const workspacePermitted = await this.validateMultiWorkspacesPermissions(
        targetWorkspaces,
        wrapperOptions.request,
        [WorkspacePermissionMode.LibraryWrite, WorkspacePermissionMode.Management]
      );
      if (!workspacePermitted) {
        throw generateWorkspacePermissionError();
      }

      // saved_objects
      const permitted = await this.permissionControl.batchValidate(
        wrapperOptions.request,
        objects.map((savedObj) => ({
          ...savedObj,
        })),
        [WorkspacePermissionMode.Write]
      );

      if (!permitted) {
        throw generateSavedObjectsPermissionError();
      }

      return await wrapperOptions.client.addToWorkspaces(objects, targetWorkspaces, options);
    };

<<<<<<< HEAD
    const deleteByWorkspaceWithPermissionControl = async (
      workspace: string,
      options: SavedObjectsDeleteByWorkspaceOptions = {}
    ) => {
      await this.validateMultiWorkspacesPermissions([workspace], wrapperOptions.request, [
        WorkspacePermissionMode.LibraryWrite,
        WorkspacePermissionMode.Management,
      ]);

      return await wrapperOptions.client.deleteByWorkspace(workspace, options);
    };
=======
    const isDashboardAdmin = this.isDashboardAdmin(wrapperOptions.request);

    if (isDashboardAdmin) {
      return wrapperOptions.client;
    }
>>>>>>> afa373a0

    return {
      ...wrapperOptions.client,
      get: getWithWorkspacePermissionControl,
      checkConflicts: wrapperOptions.client.checkConflicts,
      find: findWithWorkspacePermissionControl,
      bulkGet: bulkGetWithWorkspacePermissionControl,
      errors: wrapperOptions.client.errors,
      addToNamespaces: wrapperOptions.client.addToNamespaces,
      deleteFromNamespaces: wrapperOptions.client.deleteFromNamespaces,
      create: createWithWorkspacePermissionControl,
      bulkCreate: bulkCreateWithWorkspacePermissionControl,
      delete: deleteWithWorkspacePermissionControl,
      update: updateWithWorkspacePermissionControl,
      bulkUpdate: bulkUpdateWithWorkspacePermissionControl,
      addToWorkspaces: addToWorkspacesWithPermissionControl,
      deleteByWorkspace: deleteByWorkspaceWithPermissionControl,
    };
  };

  constructor(
    private readonly permissionControl: SavedObjectsPermissionControlContract,
    private readonly options: {
      config$: Observable<ConfigSchema>;
    }
  ) {
    this.options.config$.subscribe((config) => {
      this.config = config;
    });
    this.options.config$
      .pipe(first())
      .toPromise()
      .then((config) => {
        this.config = config;
      });
  }
}<|MERGE_RESOLUTION|>--- conflicted
+++ resolved
@@ -28,11 +28,8 @@
   SavedObjectsPermissionControlContract,
   WORKSPACE_TYPE,
   WorkspacePermissionMode,
-<<<<<<< HEAD
   SavedObjectsDeleteByWorkspaceOptions,
-=======
   SavedObjectsErrorHelpers,
->>>>>>> afa373a0
 } from '../../../../core/server';
 import { ConfigSchema } from '../../config';
 import { WorkspaceFindOptions } from '../types';
@@ -389,7 +386,6 @@
       return await wrapperOptions.client.addToWorkspaces(objects, targetWorkspaces, options);
     };
 
-<<<<<<< HEAD
     const deleteByWorkspaceWithPermissionControl = async (
       workspace: string,
       options: SavedObjectsDeleteByWorkspaceOptions = {}
@@ -401,13 +397,12 @@
 
       return await wrapperOptions.client.deleteByWorkspace(workspace, options);
     };
-=======
+
     const isDashboardAdmin = this.isDashboardAdmin(wrapperOptions.request);
 
     if (isDashboardAdmin) {
       return wrapperOptions.client;
     }
->>>>>>> afa373a0
 
     return {
       ...wrapperOptions.client,
