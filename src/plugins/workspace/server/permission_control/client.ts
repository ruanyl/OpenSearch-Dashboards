/*
 * Copyright OpenSearch Contributors
 * SPDX-License-Identifier: Apache-2.0
 */

import { i18n } from '@osd/i18n';
import {
  ACL,
  SavedObjectsBulkGetObject,
  SavedObjectsServiceStart,
  Logger,
  OpenSearchDashboardsRequest,
  Principals,
  SavedObject,
  WORKSPACE_TYPE,
  HttpAuth,
} from '../../../../core/server';
import { WORKSPACE_SAVED_OBJECTS_CLIENT_WRAPPER_ID } from '../../common/constants';
import { getPrincipalsFromRequest } from '../utils';

export type SavedObjectsPermissionControlContract = Pick<
  SavedObjectsPermissionControl,
  keyof SavedObjectsPermissionControl
>;

export type SavedObjectsPermissionModes = string[];

export class SavedObjectsPermissionControl {
  private readonly logger: Logger;
  private _getScopedClient?: SavedObjectsServiceStart['getScopedClient'];
  private auth?: HttpAuth;
  /**
   * Returns a saved objects client that is able to:
   * 1. Read objects whose type is `workspace` because workspace is a hidden type and the permission control client will need to get the metadata of a specific workspace to do the permission check.
   * 2. Bypass saved objects permission control wrapper because the permission control client is a dependency of the wrapper to provide the ACL validation capability. It will run into infinite loop if not bypass.
   * @param request
   * @returns SavedObjectsContract
   */
  private getScopedClient(request: OpenSearchDashboardsRequest) {
    return this._getScopedClient?.(request, {
      excludedWrappers: [WORKSPACE_SAVED_OBJECTS_CLIENT_WRAPPER_ID],
      includedHiddenTypes: [WORKSPACE_TYPE],
    });
  }

  constructor(logger: Logger) {
    this.logger = logger;
  }

  private async bulkGetSavedObjects(
    request: OpenSearchDashboardsRequest,
    savedObjects: SavedObjectsBulkGetObject[]
  ) {
    return (await this.getScopedClient?.(request)?.bulkGet(savedObjects))?.saved_objects || [];
  }
  public async setup(getScopedClient: SavedObjectsServiceStart['getScopedClient'], auth: HttpAuth) {
    this._getScopedClient = getScopedClient;
    this.auth = auth;
  }
  public async validate(
    request: OpenSearchDashboardsRequest,
    savedObject: SavedObjectsBulkGetObject,
    permissionModes: SavedObjectsPermissionModes
  ) {
    return await this.batchValidate(request, [savedObject], permissionModes);
  }

  private logNotPermitted(
    savedObjects: Array<Pick<SavedObject<unknown>, 'id' | 'type' | 'workspaces' | 'permissions'>>,
    principals: Principals,
    permissionModes: SavedObjectsPermissionModes
  ) {
    this.logger.debug(
      `Authorization failed, principals: ${JSON.stringify(
        principals
      )} has no [${permissionModes}] permissions on the requested saved object: ${JSON.stringify(
        savedObjects.map((savedObject) => ({
          id: savedObject.id,
          type: savedObject.type,
          workspaces: savedObject.workspaces,
          permissions: savedObject.permissions,
        }))
      )}`
    );
  }

  public getPrincipalsFromRequest(request: OpenSearchDashboardsRequest) {
    return getPrincipalsFromRequest(request, this.auth);
  }

  /**
   * Validates the permissions for a collection of saved objects based on their Access Control Lists (ACL).
   * This method checks whether the provided principals have the specified permission modes for each saved object.
   * If any saved object lacks the required permissions, the function logs details of unauthorized access.
   *
   * @remarks
   * If a saved object doesn't have an ACL (e.g., config objects), it is considered as having the required permissions.
   * The function logs detailed information when unauthorized access is detected, including the list of denied saved objects.
   */
  public validateSavedObjectsACL(
    savedObjects: Array<Pick<SavedObject<unknown>, 'id' | 'type' | 'workspaces' | 'permissions'>>,
    principals: Principals,
    permissionModes: SavedObjectsPermissionModes
  ) {
    const notPermittedSavedObjects: Array<Pick<
      SavedObject<unknown>,
      'id' | 'type' | 'workspaces' | 'permissions'
    >> = [];
    const hasPermissionToAllObjects = savedObjects.every((savedObject) => {
      // for object that doesn't contain ACL like config, return true
      if (!savedObject.permissions) {
        return true;
      }

      const aclInstance = new ACL(savedObject.permissions);
      const hasPermission = aclInstance.hasPermission(permissionModes, principals);
      if (!hasPermission) {
        notPermittedSavedObjects.push({
          id: savedObject.id,
          type: savedObject.type,
          workspaces: savedObject.workspaces,
          permissions: savedObject.permissions,
        });
      }
      return hasPermission;
    });
    if (!hasPermissionToAllObjects) {
      this.logNotPermitted(notPermittedSavedObjects, principals, permissionModes);
    }
    return hasPermissionToAllObjects;
  }

  /**
   * Performs batch validation to check if the current request has access to specified saved objects
   * with the given permission modes.
   * @param request
   * @param savedObjects
   * @param permissionModes
   * @returns
   */
  public async batchValidate(
    request: OpenSearchDashboardsRequest,
    savedObjects: SavedObjectsBulkGetObject[],
    permissionModes: SavedObjectsPermissionModes
  ) {
    const savedObjectsGet = await this.bulkGetSavedObjects(request, savedObjects);
    if (!savedObjectsGet.length) {
      return {
        success: false,
        error: i18n.translate('savedObjects.permission.notFound', {
          defaultMessage: 'Can not find target saved objects.',
        }),
      };
    }

    if (savedObjectsGet.some((item) => item.error)) {
      return {
        success: false,
        error: savedObjectsGet
          .filter((item) => item.error)
          .map((item) => item.error?.error)
          .join('\n'),
      };
    }

    const principals = this.getPrincipalsFromRequest(request);
<<<<<<< HEAD
    const deniedObjects: Array<
      Pick<SavedObjectsBulkGetObject, 'id' | 'type'> & {
        workspaces?: SavedObject['workspaces'];
        permissions?: Permissions;
      }
    > = [];
    const hasPermissionToAllObjects = savedObjectsGet.every((item) => {
      // for object that doesn't contain ACL like config, return true
      if (!item.permissions) {
        return true;
      }
      const aclInstance = new ACL(item.permissions);
      const hasPermission = aclInstance.hasPermission(permissionModes, principals);
      if (!hasPermission) {
        deniedObjects.push({
          id: item.id,
          type: item.type,
          workspaces: item.workspaces,
          permissions: item.permissions,
        });
      }
      return hasPermission;
    });
    if (!hasPermissionToAllObjects) {
      this.logger.debug(
        `Authorization failed, principals: ${JSON.stringify(
          principals
        )} has no [${permissionModes}] permissions on the requested saved object: ${JSON.stringify(
          deniedObjects
        )}`
      );
    }
=======
    const hasPermissionToAllObjects = this.validateSavedObjectsACL(
      savedObjectsGet,
      principals,
      permissionModes
    );
>>>>>>> e2a8ae29
    return {
      success: true,
      result: hasPermissionToAllObjects,
    };
  }
}<|MERGE_RESOLUTION|>--- conflicted
+++ resolved
@@ -164,46 +164,11 @@
     }
 
     const principals = this.getPrincipalsFromRequest(request);
-<<<<<<< HEAD
-    const deniedObjects: Array<
-      Pick<SavedObjectsBulkGetObject, 'id' | 'type'> & {
-        workspaces?: SavedObject['workspaces'];
-        permissions?: Permissions;
-      }
-    > = [];
-    const hasPermissionToAllObjects = savedObjectsGet.every((item) => {
-      // for object that doesn't contain ACL like config, return true
-      if (!item.permissions) {
-        return true;
-      }
-      const aclInstance = new ACL(item.permissions);
-      const hasPermission = aclInstance.hasPermission(permissionModes, principals);
-      if (!hasPermission) {
-        deniedObjects.push({
-          id: item.id,
-          type: item.type,
-          workspaces: item.workspaces,
-          permissions: item.permissions,
-        });
-      }
-      return hasPermission;
-    });
-    if (!hasPermissionToAllObjects) {
-      this.logger.debug(
-        `Authorization failed, principals: ${JSON.stringify(
-          principals
-        )} has no [${permissionModes}] permissions on the requested saved object: ${JSON.stringify(
-          deniedObjects
-        )}`
-      );
-    }
-=======
     const hasPermissionToAllObjects = this.validateSavedObjectsACL(
       savedObjectsGet,
       principals,
       permissionModes
     );
->>>>>>> e2a8ae29
     return {
       success: true,
       result: hasPermissionToAllObjects,
