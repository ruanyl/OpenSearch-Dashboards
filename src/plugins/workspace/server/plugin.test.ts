/*
 * Copyright OpenSearch Contributors
 * SPDX-License-Identifier: Apache-2.0
 */

import { OnPreRoutingHandler } from 'src/core/server';
import { coreMock, httpServerMock } from '../../../core/server/mocks';
import { WorkspacePlugin } from './plugin';
<<<<<<< HEAD
import { AppPluginSetupDependencies } from './types';
=======
import { getWorkspaceState } from '../../../core/server/utils';
>>>>>>> e2a8ae29

describe('Workspace server plugin', () => {
  it('#setup', async () => {
    let value;
    const setupMock = coreMock.createSetup();
    const initializerContextConfigMock = coreMock.createPluginInitializerContext({
      enabled: true,
    });
    const mockApplicationConfig = {
      getConfigurationClient: jest.fn().mockResolvedValue({}),
      registerConfigurationClient: jest.fn().mockResolvedValue({}),
    };
    const mockDependencies: AppPluginSetupDependencies = {
      applicationConfig: mockApplicationConfig,
    };
    setupMock.capabilities.registerProvider.mockImplementationOnce((fn) => (value = fn()));
    const workspacePlugin = new WorkspacePlugin(initializerContextConfigMock);
    await workspacePlugin.setup(setupMock, mockDependencies);
    expect(value).toMatchInlineSnapshot(`
      Object {
        "workspaces": Object {
          "enabled": true,
          "permissionEnabled": true,
        },
      }
    `);
    expect(setupMock.savedObjects.addClientWrapper).toBeCalledTimes(3);
  });

  it('#proxyWorkspaceTrafficToRealHandler', async () => {
    const setupMock = coreMock.createSetup();
    const initializerContextConfigMock = coreMock.createPluginInitializerContext({
      enabled: true,
      permission: {
        enabled: true,
      },
    });
    let onPreRoutingFn: OnPreRoutingHandler = () => httpServerMock.createResponseFactory().ok();
    setupMock.http.registerOnPreRouting.mockImplementation((fn) => {
      onPreRoutingFn = fn;
      return fn;
    });
    const workspacePlugin = new WorkspacePlugin(initializerContextConfigMock);
    await workspacePlugin.setup(setupMock);
    const toolKitMock = httpServerMock.createToolkit();

    const requestWithWorkspaceInUrl = httpServerMock.createOpenSearchDashboardsRequest({
      path: '/w/foo/app',
    });
    onPreRoutingFn(requestWithWorkspaceInUrl, httpServerMock.createResponseFactory(), toolKitMock);
    expect(toolKitMock.rewriteUrl).toBeCalledWith('http://localhost/app');
    expect(toolKitMock.next).toBeCalledTimes(0);
    expect(getWorkspaceState(requestWithWorkspaceInUrl)).toEqual({
      requestWorkspaceId: 'foo',
    });

    const requestWithoutWorkspaceInUrl = httpServerMock.createOpenSearchDashboardsRequest({
      path: '/app',
    });
    onPreRoutingFn(
      requestWithoutWorkspaceInUrl,
      httpServerMock.createResponseFactory(),
      toolKitMock
    );
    expect(toolKitMock.next).toBeCalledTimes(1);
  });

  it('#start', async () => {
    const setupMock = coreMock.createSetup();
    const startMock = coreMock.createStart();
    const initializerContextConfigMock = coreMock.createPluginInitializerContext({
      enabled: true,
      permission: {
        enabled: true,
      },
    });

    const workspacePlugin = new WorkspacePlugin(initializerContextConfigMock);
    await workspacePlugin.setup(setupMock);
    await workspacePlugin.start(startMock);
    expect(startMock.savedObjects.createSerializer).toBeCalledTimes(1);
  });

  it('#stop', () => {
    const initializerContextConfigMock = coreMock.createPluginInitializerContext();
    const workspacePlugin = new WorkspacePlugin(initializerContextConfigMock);
    workspacePlugin.stop();
  });
});<|MERGE_RESOLUTION|>--- conflicted
+++ resolved
@@ -6,11 +6,8 @@
 import { OnPreRoutingHandler } from 'src/core/server';
 import { coreMock, httpServerMock } from '../../../core/server/mocks';
 import { WorkspacePlugin } from './plugin';
-<<<<<<< HEAD
 import { AppPluginSetupDependencies } from './types';
-=======
 import { getWorkspaceState } from '../../../core/server/utils';
->>>>>>> e2a8ae29
 
 describe('Workspace server plugin', () => {
   it('#setup', async () => {
