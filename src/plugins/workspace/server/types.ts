--- conflicted
+++ resolved
@@ -14,6 +14,7 @@
   SavedObjectsServiceStart,
 } from '../../../core/server';
 import { WorkspaceAttributeWithPermission } from '../../../core/types';
+import { WorkspacePermissionMode } from '../common/constants';
 
 export interface WorkspaceFindOptions {
   page?: number;
@@ -128,7 +129,6 @@
   user_name?: string;
 }
 
-<<<<<<< HEAD
 export type WorkspacePermissionItem = {
   modes: Array<
     | WorkspacePermissionMode.LibraryRead
@@ -140,12 +140,11 @@
 
 export interface AppPluginSetupDependencies {
   applicationConfig: ApplicationConfigPluginSetup;
-=======
+}
 export interface WorkspacePluginSetup {
   client: IWorkspaceClientImpl;
 }
 
 export interface WorkspacePluginStart {
   client: IWorkspaceClientImpl;
->>>>>>> 1f2cb35b
 }