--- conflicted
+++ resolved
@@ -60,11 +60,7 @@
   allowedObjectTypes,
   fullWidth = true,
 }: MountParams) => {
-<<<<<<< HEAD
-  const [coreStart, { data }, pluginStart] = await core.getStartServices();
-=======
   const [coreStart, { data, uiActions }, pluginStart] = await core.getStartServices();
->>>>>>> 05fd6f62
   const usedMountParams = mountParams || appMountParams || ({} as ManagementAppMountParams);
   const { element, history } = usedMountParams;
   const { chrome } = coreStart;
