/*
 * SPDX-License-Identifier: Apache-2.0
 *
 * The OpenSearch Contributors require contributions made to
 * this file be licensed under the Apache-2.0 license or a
 * compatible open source license.
 *
 * Any modifications Copyright OpenSearch Contributors. See
 * GitHub history for details.
 */

/*
 * Licensed to Elasticsearch B.V. under one or more contributor
 * license agreements. See the NOTICE file distributed with
 * this work for additional information regarding copyright
 * ownership. Elasticsearch B.V. licenses this file to you under
 * the Apache License, Version 2.0 (the "License"); you may
 * not use this file except in compliance with the License.
 * You may obtain a copy of the License at
 *
 *    http://www.apache.org/licenses/LICENSE-2.0
 *
 * Unless required by applicable law or agreed to in writing,
 * software distributed under the License is distributed on an
 * "AS IS" BASIS, WITHOUT WARRANTIES OR CONDITIONS OF ANY
 * KIND, either express or implied.  See the License for the
 * specific language governing permissions and limitations
 * under the License.
 */

import { i18n } from '@osd/i18n';
import { AppMountParameters, CoreSetup, CoreStart, Plugin } from 'src/core/public';

import { VisBuilderStart } from '../../vis_builder/public';
import { ManagementSetup } from '../../management/public';
import { UiActionsSetup, UiActionsStart } from '../../ui_actions/public';
import { DataPublicPluginStart } from '../../data/public';
import { DashboardStart } from '../../dashboard/public';
import { DiscoverStart } from '../../discover/public';
import { HomePublicPluginSetup, FeatureCatalogueCategory } from '../../home/public';
import { VisualizationsStart } from '../../visualizations/public';
import { VisAugmenterStart } from '../../vis_augmenter/public';
import {
  SavedObjectsManagementActionService,
  SavedObjectsManagementActionServiceSetup,
  SavedObjectsManagementActionServiceStart,
  SavedObjectsManagementColumnService,
  SavedObjectsManagementColumnServiceSetup,
  SavedObjectsManagementColumnServiceStart,
  SavedObjectsManagementNamespaceService,
  SavedObjectsManagementNamespaceServiceSetup,
  SavedObjectsManagementNamespaceServiceStart,
  SavedObjectsManagementServiceRegistry,
  ISavedObjectsManagementServiceRegistry,
} from './services';
import { registerServices } from './register_services';
<<<<<<< HEAD
=======
import { bootstrap } from './ui_actions_bootstrap';
>>>>>>> 05fd6f62
import { DEFAULT_APP_CATEGORIES } from '../../../core/public';
import {
  LIBRARY_OVERVIEW_WORDINGS,
  SAVED_OBJECT_MANAGEMENT_TITLE_WORDINGS,
  SAVED_QUERIES_WORDINGS,
  SAVED_SEARCHES_WORDINGS,
} from './constants';

export interface SavedObjectsManagementPluginSetup {
  actions: SavedObjectsManagementActionServiceSetup;
  columns: SavedObjectsManagementColumnServiceSetup;
  namespaces: SavedObjectsManagementNamespaceServiceSetup;
  serviceRegistry: ISavedObjectsManagementServiceRegistry;
}

export interface SavedObjectsManagementPluginStart {
  actions: SavedObjectsManagementActionServiceStart;
  columns: SavedObjectsManagementColumnServiceStart;
  namespaces: SavedObjectsManagementNamespaceServiceStart;
}

export interface SetupDependencies {
  management: ManagementSetup;
  home?: HomePublicPluginSetup;
  uiActions: UiActionsSetup;
}

export interface StartDependencies {
  data: DataPublicPluginStart;
  dashboard?: DashboardStart;
  visualizations?: VisualizationsStart;
  visAugmenter?: VisAugmenterStart;
  discover?: DiscoverStart;
  visBuilder?: VisBuilderStart;
  uiActions: UiActionsStart;
}

export class SavedObjectsManagementPlugin
  implements
    Plugin<
      SavedObjectsManagementPluginSetup,
      SavedObjectsManagementPluginStart,
      SetupDependencies,
      StartDependencies
    > {
  private actionService = new SavedObjectsManagementActionService();
  private columnService = new SavedObjectsManagementColumnService();
  private namespaceService = new SavedObjectsManagementNamespaceService();
  private serviceRegistry = new SavedObjectsManagementServiceRegistry();

  public setup(
    core: CoreSetup<StartDependencies, SavedObjectsManagementPluginStart>,
    { home, management, uiActions }: SetupDependencies
  ): SavedObjectsManagementPluginSetup {
    const actionSetup = this.actionService.setup();
    const columnSetup = this.columnService.setup();
    const namespaceSetup = this.namespaceService.setup();

    if (home) {
      home.featureCatalogue.register({
        id: 'saved_objects',
        title: i18n.translate('savedObjectsManagement.objects.savedObjectsTitle', {
          defaultMessage: 'Saved Objects',
        }),
        description: i18n.translate('savedObjectsManagement.objects.savedObjectsDescription', {
          defaultMessage:
            'Import, export, and manage your saved searches, visualizations, and dashboards.',
        }),
        icon: 'savedObjectsApp',
        path: '/app/management/opensearch-dashboards/objects',
        showOnHomePage: false,
        category: FeatureCatalogueCategory.ADMIN,
      });
    }

    const opensearchDashboardsSection = management.sections.section.opensearchDashboards;
    opensearchDashboardsSection.registerApp({
      id: 'objects',
      title: i18n.translate('savedObjectsManagement.managementSectionLabel', {
        defaultMessage: 'Saved objects',
      }),
      order: 1,
      mount: async (mountParams) => {
        const { mountManagementSection } = await import('./management_section');
        return mountManagementSection({
          core,
          serviceRegistry: this.serviceRegistry,
          mountParams,
          title: i18n.translate('savedObjectsManagement.managementSectionLabel', {
            defaultMessage: 'Saved Objects',
          }),
        });
      },
    });

<<<<<<< HEAD
=======
    // sets up the context mappings and registers any triggers/actions for the plugin
    bootstrap(uiActions);
>>>>>>> 05fd6f62
    const mountWrapper = ({
      title,
      allowedObjectTypes,
    }: {
      title: string;
      allowedObjectTypes?: string[];
    }) => async (appMountParams: AppMountParameters) => {
      const { mountManagementSection } = await import('./management_section');
      return mountManagementSection({
        core,
        serviceRegistry: this.serviceRegistry,
        appMountParams,
        title,
        allowedObjectTypes,
        fullWidth: false,
      });
    };

    /**
     * Register saved objects overview & saved search & saved query here
     */
    core.application.register({
      id: 'objects_overview',
      appRoute: '/app/objects',
      exactRoute: true,
      title: LIBRARY_OVERVIEW_WORDINGS,
      order: 10000,
      category: DEFAULT_APP_CATEGORIES.opensearchDashboards,
      mount: mountWrapper({
        title: SAVED_OBJECT_MANAGEMENT_TITLE_WORDINGS,
      }),
    });

    core.application.register({
      id: 'objects_searches',
      appRoute: '/app/objects/search',
      title: SAVED_SEARCHES_WORDINGS,
      order: 8000,
      category: DEFAULT_APP_CATEGORIES.opensearchDashboards,
      mount: mountWrapper({
        title: SAVED_SEARCHES_WORDINGS,
        allowedObjectTypes: ['search'],
      }),
    });

    core.application.register({
      id: 'objects_query',
      appRoute: '/app/objects/query',
      title: SAVED_QUERIES_WORDINGS,
      order: 8001,
      category: DEFAULT_APP_CATEGORIES.opensearchDashboards,
      mount: mountWrapper({
        title: SAVED_QUERIES_WORDINGS,
        allowedObjectTypes: ['query'],
      }),
    });

    // depends on `getStartServices`, should not be awaited
    registerServices(this.serviceRegistry, core.getStartServices);

    return {
      actions: actionSetup,
      columns: columnSetup,
      namespaces: namespaceSetup,
      serviceRegistry: this.serviceRegistry,
    };
  }

  public start(core: CoreStart, { data, uiActions }: StartDependencies) {
    const actionStart = this.actionService.start();
    const columnStart = this.columnService.start();
    const namespaceStart = this.namespaceService.start();

    return {
      actions: actionStart,
      columns: columnStart,
      namespaces: namespaceStart,
    };
  }
}<|MERGE_RESOLUTION|>--- conflicted
+++ resolved
@@ -54,10 +54,7 @@
   ISavedObjectsManagementServiceRegistry,
 } from './services';
 import { registerServices } from './register_services';
-<<<<<<< HEAD
-=======
 import { bootstrap } from './ui_actions_bootstrap';
->>>>>>> 05fd6f62
 import { DEFAULT_APP_CATEGORIES } from '../../../core/public';
 import {
   LIBRARY_OVERVIEW_WORDINGS,
@@ -153,11 +150,8 @@
       },
     });
 
-<<<<<<< HEAD
-=======
     // sets up the context mappings and registers any triggers/actions for the plugin
     bootstrap(uiActions);
->>>>>>> 05fd6f62
     const mountWrapper = ({
       title,
       allowedObjectTypes,
