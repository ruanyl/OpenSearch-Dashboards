--- conflicted
+++ resolved
@@ -90,23 +90,16 @@
   file: File,
   retries: any,
   createNewCopies: boolean,
-<<<<<<< HEAD
-  workspaces?: string[]
-=======
+  workspaces?: string[],
   selectedDataSourceId?: string
->>>>>>> eff7cb55
 ): Promise<SavedObjectsImportResponse> {
   const formData = new FormData();
   formData.append('file', file);
   formData.append('retries', JSON.stringify(retries));
-<<<<<<< HEAD
   const query = createNewCopies ? { createNewCopies, workspaces } : { workspaces };
-=======
-  const query = createNewCopies ? { createNewCopies } : {};
   if (selectedDataSourceId) {
     query.dataSourceId = selectedDataSourceId;
   }
->>>>>>> eff7cb55
   return http.post<any>('/api/saved_objects/_resolve_import_errors', {
     headers: {
       // Important to be undefined, it forces proper headers to be set for FormData
@@ -179,11 +172,8 @@
   http,
   getConflictResolutions,
   state,
-<<<<<<< HEAD
   workspaces,
-=======
   selectedDataSourceId,
->>>>>>> eff7cb55
 }: {
   http: HttpStart;
   getConflictResolutions: (
@@ -197,11 +187,8 @@
     file?: File;
     importMode: { createNewCopies: boolean; overwrite: boolean };
   };
-<<<<<<< HEAD
   workspaces?: string[];
-=======
   selectedDataSourceId: string;
->>>>>>> eff7cb55
 }) {
   const retryDecisionCache = new Map<string, RetryDecision>();
   const replaceReferencesCache = new Map<string, Reference[]>();
@@ -291,11 +278,8 @@
       file!,
       retries,
       createNewCopies,
-<<<<<<< HEAD
-      workspaces
-=======
+      workspaces,
       selectedDataSourceId
->>>>>>> eff7cb55
     );
     importCount = response.successCount; // reset the success count since we retry all successful results each time
     failedImports = [];
