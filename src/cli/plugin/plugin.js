const utils = require('requirefrom')('src/utils');
const fromRoot = utils('fromRoot');
const settingParser = require('./settingParser');
const installer = require('./pluginInstaller');
const remover = require('./pluginRemover');
const pluginLogger = require('./pluginLogger');

<<<<<<< HEAD
export default function pluginCli(program) {
=======
var settingParser = require('./settingParser');
var installer = require('./plugin_installer');
var remover = require('./pluginRemover');
var pluginLogger = require('./pluginLogger');

module.exports = function (program) {
>>>>>>> eacb8fdd
  function processCommand(command, options) {
    let settings;
    try {
      settings = settingParser(command).parse();
    } catch (ex) {
      //The logger has not yet been initialized.
      console.error(ex.message);
      process.exit(64); // eslint-disable-line no-process-exit
    }

    const logger = pluginLogger(settings);

    if (settings.action === 'install') {
      installer.install(settings, logger);
    }
    if (settings.action === 'remove') {
      remover.remove(settings, logger);
    }
  }

  program
    .command('plugin')
    .option('-i, --install <org>/<plugin>/<version>', 'The plugin to install')
    .option('-r, --remove <plugin>', 'The plugin to remove')
    .option('-q, --quiet', 'Disable all process messaging except errors')
    .option('-s, --silent', 'Disable all process messaging')
    .option('-u, --url <url>', 'Specify download url')
    .option(
      '-c, --config <path>',
      'Path to the config file',
      fromRoot('config/kibana.yml')
    )
    .option(
      '-t, --timeout <duration>',
      'Length of time before failing; 0 for never fail',
      settingParser.parseMilliseconds
    )
    .option(
      '-d, --plugin-dir <path>',
      'The path to the directory where plugins are stored',
      fromRoot('installedPlugins')
    )
    .description(
      'Maintain Plugins',
`
  Common examples:
    -i username/sample
      attempts to download the latest version from the following urls:
        https://download.elastic.co/username/sample/sample-latest.tar.gz
        https://github.com/username/sample/archive/master.tar.gz

    -i username/sample/v1.1.1
      attempts to download version v1.1.1 from the following urls:
        https://download.elastic.co/username/sample/sample-v1.1.1.tar.gz
        https://github.com/username/sample/archive/v1.1.1.tar.gz

    -i sample -u http://www.example.com/other_name.tar.gz
      attempts to download from the specified url,
      and installs the plugin found at that url as "sample"
`
    )
    .action(processCommand);
};<|MERGE_RESOLUTION|>--- conflicted
+++ resolved
@@ -1,20 +1,11 @@
 const utils = require('requirefrom')('src/utils');
 const fromRoot = utils('fromRoot');
 const settingParser = require('./settingParser');
-const installer = require('./pluginInstaller');
+const installer = require('./plugin_installer');
 const remover = require('./pluginRemover');
 const pluginLogger = require('./pluginLogger');
 
-<<<<<<< HEAD
 export default function pluginCli(program) {
-=======
-var settingParser = require('./settingParser');
-var installer = require('./plugin_installer');
-var remover = require('./pluginRemover');
-var pluginLogger = require('./pluginLogger');
-
-module.exports = function (program) {
->>>>>>> eacb8fdd
   function processCommand(command, options) {
     let settings;
     try {
