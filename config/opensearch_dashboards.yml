--- conflicted
+++ resolved
@@ -294,13 +294,8 @@
 # Set the value of this setting to true to enable plugin augmentation on Dashboard
 # vis_augmenter.pluginAugmentationEnabled: true
 
-<<<<<<< HEAD
-# Set the value to true enable workspace feature
+# Set the value to true to enable workspace feature
 # workspace.enabled: false
 # Set the value to false to disable permission check on workspace
 # Permission check depends on OpenSearch Dashboards has authentication enabled, set it to false if no authentication is configured
-# workspace.permission.enabled: true
-=======
-# Set the value to true to enable workspace feature
-# workspace.enabled: false
->>>>>>> c6b4c349
+# workspace.permission.enabled: true