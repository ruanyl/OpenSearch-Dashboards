--- conflicted
+++ resolved
@@ -27,11 +27,8 @@
     "d3": "~3.4.1",
     "angular-route": "~1.2.12",
     "gridster": "~0.5.0",
-<<<<<<< HEAD
-    "font-awesome": "~4.0.3"
-=======
+    "font-awesome": "~4.0.3",
     "requirejs-text": "~2.0.10"
->>>>>>> aa4d9788
   },
   "devDependencies": {}
 }